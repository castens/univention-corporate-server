--- conflicted
+++ resolved
@@ -66,13 +66,9 @@
 		helpTextAllowHTML: false,
 		//helpText: _("Install or remove applications on this or another UCS system."),
 
-<<<<<<< HEAD
-		fullWidth: true,
-=======
 		navBootstrapClasses: 'col-xs-12 col-md-4 col-lg-3',
 		mainBootstrapClasses: 'col-xs-12 col-md-8 col-lg-9',
 		_initialBootstrapClasses: 'col-xs-12 col-sm-12 col-md-12 col-lg-12',
->>>>>>> d399ae04
 
 		metaCategoryClass: AppCenterMetaCategory,
 
