# -*- coding: utf-8 -*-
#
# UCS Virtual Machine Manager Daemon
#  node handler
#
# Copyright 2010-2018 Univention GmbH
#
# http://www.univention.de/
#
# All rights reserved.
#
# The source code of this program is made available
# under the terms of the GNU Affero General Public License version 3
# (GNU AGPL V3) as published by the Free Software Foundation.
#
# Binary versions of this program provided by Univention to you as
# well as other copyrighted, protected or trademarked materials like
# Logos, graphics, fonts, specific documentations and configurations,
# cryptographic keys etc. are subject to a license agreement between
# you and Univention and not subject to the GNU AGPL V3.
#
# In the case you use this program under the terms of the GNU AGPL V3,
# the program is provided in the hope that it will be useful,
# but WITHOUT ANY WARRANTY; without even the implied warranty of
# MERCHANTABILITY or FITNESS FOR A PARTICULAR PURPOSE. See the
# GNU Affero General Public License for more details.
#
# You should have received a copy of the GNU Affero General Public
# License with the Debian GNU/Linux or Univention distribution in file
# /usr/share/common-licenses/AGPL-3; if not, see
# <http://www.gnu.org/licenses/>.
"""UVMM node handler.

This module implements functions to handle nodes and domains. This is independent from the on-wire-format.
"""

from __future__ import absolute_import
import libvirt
import time
import logging
import math
from .helpers import TranslatableException, ms, tuple2version, N_ as _, uri_encode, FQDN
from .uvmm_ldap import ldap_annotation, LdapError, LdapConnectionError, ldap_modify
import univention.admin.uexceptions
import threading
from .storage import create_storage_pool, create_storage_volume, destroy_storage_volumes, get_domain_storage_volumes, StorageError
from .protocol import Data_Domain, Data_Node, Data_Snapshot, Disk, Interface, Graphic
from .network import network_start, network_find_by_bridge, NetworkError
import copy
import os
import stat
import errno
import fnmatch
import re
import random
from xml.sax.saxutils import escape as xml_escape
import tempfile
from lxml import etree as ET
import cPickle as pickle

import univention.config_registry as ucr
try:
	from typing import Any, Dict, List, Optional, Set, Tuple, Type, Union  # noqa
	from types import TracebackType  # noqa
except ImportError:
	pass

configRegistry = ucr.ConfigRegistry()
configRegistry.load()

logger = logging.getLogger('uvmmd.node')

STATES = ('NOSTATE', 'RUNNING', 'IDLE', 'PAUSED', 'SHUTDOWN', 'SHUTOFF', 'CRASHED')
DOM_EVENT_STRINGS = (
	("Defined", ("Added", "Updated", "Renamed", "Snapshot")),
	("Undefined", ("Removed", "Renamed")),
	("Started", ("Booted", "Migrated", "Restored", "Snapshot", "Wakeup")),
	("Suspended", ("Paused", "Migrated", "IOError", "Watchdog", "Restored", "Snapshot", "API error", "Postcopy", "Postcopy failed")),
	("Resumed", ("Unpaused", "Migrated", "Snapshot", "Postcopy")),
	("Stopped", ("Shutdown", "Destroyed", "Crashed", "Migrated", "Saved", "Failed", "Snapshot", "Daemon")),
	("Shutdown", ("Finished", "On guest request", "On host request")),
	("PMSuspended", ("Memory", "Disk")),
	("Crashed", ("Panicked",)),
)  # type: Tuple[Tuple[str, Tuple[str, ...]], ...]
CONNECTION_EVENT_STRINGS = ("Error", "End-of-file", "Keepalive", "Client")

XMLNS = {
	'uvmm': 'https://univention.de/uvmm/1.0',
}
for prefix, uri in XMLNS.iteritems():
	ET.register_namespace(prefix, uri)


class NodeError(TranslatableException):
	"""Error while handling node."""


class StoragePool(object):

	"""Container for storage pool statistics."""

	def __init__(self, pool):
		# type: (libvirt.virStoragePool) -> None
		self.uuid = pool.UUIDString()
		self.name = pool.name()
		self.capacity = 0
		self.available = 0
		self.update(pool)

	def __eq__(self, other):
		# type: (Any) -> bool
		return self.uuid == other.uuid

	def update(self, pool):
		# type: (libvirt.virStoragePool) -> None
		"""Update statistics."""
		_state, self.capacity, _allocation, self.available = pool.info()


class DomainTemplate(object):

	"""Container for node capability."""

	@staticmethod
	def list_from_xml(xml):
		# type: (str) -> List[DomainTemplate]
		"""Convert XML to list."""
		capabilities_tree = ET.fromstring(xml)
		result = []  # type: List[DomainTemplate]
		for guest in capabilities_tree.findall('guest'):
			os_type = guest.findtext('os_type')
			f_names = DomainTemplate.__get_features(guest)
			for arch in guest.findall('arch'):
				for dom in arch.findall('domain'):
					dom = DomainTemplate(arch, dom, os_type, f_names)
					result.append(dom)
		return result

	@staticmethod
	def __get_features(node):
		# type: (ET._Element) -> List[str]
		"""Return list of features."""
		f_names = []  # type: List[str]
		features = node.find('features')
		if features is not None:
			for child in features:
				if child.tag == 'pae':
					if 'nonpae' not in f_names:
						f_names.append('pae')
				elif child.tag == 'nonpae':
					if 'pae' not in f_names:
						f_names.append('nonpae')
				elif child.attrib.get('default') == 'on' and child.tag in ('acpi', 'apic'):
					f_names.append(child.tag)
		return f_names

	def __init__(self, arch, domain_type, os_type, features):
		# type: (ET._Element, ET._Element, str, List[str]) -> None
		self.os_type = os_type
		self.features = features
		self.arch = arch.attrib['name']
		self.domain_type = domain_type.attrib['type']

		self.emulator = domain_type.findtext('emulator') or arch.findtext('emulator')
		for node in [domain_type, arch]:
			self.emulator = node.findtext('emulator')
			if self.emulator:
				break
		else:
			logger.error('No emulator specified in %s/%s', self.arch, self.domain_type)

		for node in [domain_type, arch]:
			self.machines = [m.text for m in node.findall('machine')]
			if self.machines:
				break
		else:
			logger.error('No machines specified in %s/%s', self.arch, self.domain_type)

		self.loader = arch.findtext('loader')

	def __str__(self):
		# type: () -> str
		return 'DomainTemplate(arch=%s dom_type=%s os_type=%s): %s, %s, %s, %s' % (self.arch, self.domain_type, self.os_type, self.emulator, self.loader, self.machines, self.features)

	def matches(self, domain):
		# type: (Data_Domain) -> bool
		"""Return True if domain matches os_type, arch and domain_type."""
		return self.arch == domain.arch and self.domain_type == domain.domain_type and self.os_type == domain.os_type


class PersistentCached(object):

	"""Abstract class to implement caching."""

	def cache_file_name(self, suffix='.pic'):
		# type: (str) -> str
		raise NotImplementedError()

	def cache_save(self, data):
		# type: (Any) -> None
		"""Save public data to cache."""
		new_name = self.cache_file_name(suffix='.new')
		old_name = self.cache_file_name()
		fd = os.open(new_name, os.O_WRONLY | os.O_CREAT | os.O_TRUNC, stat.S_IREAD | stat.S_IWRITE)
		try:
			os.write(fd, data)
		finally:
			os.close(fd)
		os.rename(new_name, old_name)

	def cache_purge(self):
		# type: () -> None
		"""Purge public data from cache."""
		old_name = self.cache_file_name()
		new_name = self.cache_file_name(suffix='.old')
		os.rename(old_name, new_name)


class _Domain(object):
	__slots__ = ('log', 'domain', '_inactive_xml', '_inactive_tree', '_active_xml', '_active_tree')

	def __init__(self, domain):
		# type: (libvirt.virDomain) -> None
		self.log = logger.getChild('xml')
		self.domain = domain  # type: libvirt.virDomain
		self._inactive_xml = None  # type: Optional[str]
		self._inactive_tree = None  # type: ET._Element
		self._active_xml = None  # type: Optional[str]
		self._active_tree = None  # type: ET._Element

	@property
	def inactive_xml(self):
		# type () -> str
		if not self._inactive_xml:
			self.log.debug('Fetching inactive XML for %s', self.domain.name())
			self._inactive_xml = self.domain.XMLDesc(libvirt.VIR_DOMAIN_XML_SECURE | libvirt.VIR_DOMAIN_XML_INACTIVE)
		return self._inactive_xml

	@property
	def inactive_tree(self):
		# type: () -> ET._Element
		if self._inactive_tree is None:
			self.log.debug('Parsing inactive XML for %s', self.domain.name())
			self._inactive_tree = ET.fromstring(self.inactive_xml)
		return self._inactive_tree

	@property
	def active_xml(self):
		# type () -> str
		if not self._active_xml:
			self.log.debug('Fetching active XML for %s', self.domain.name())
			self._active_xml = self.domain.XMLDesc(libvirt.VIR_DOMAIN_XML_SECURE)
		return self._active_xml

	@property
	def active_tree(self):
		# type: () -> ET._Element
		if self._active_tree is None:
			self.log.debug('Parsing active XML for %s', self.domain.name())
			self._active_tree = ET.fromstring(self.active_xml)
		return self._active_tree

	def __enter__(self):
		# type: () -> _Domain
		return self

	def __exit__(self, exc_type, exc_value, traceback):
		# type: (Optional[Type[BaseException]], Optional[BaseException], Optional[TracebackType]) -> None
		self._inactive_xml = None
		self._inactive_tree = None
		self._active_xml = None
		self._active_tree = None


class Domain(PersistentCached):

	"""Container for domain statistics."""
	CPUTIMES = (10, 60, 5 * 60)  # 10s 60s 5m

	def __init__(self, domain, node):
		# type: (Union[libvirt.virDomain, str], Node) -> None
		self.node = node
		self._time_stamp = 0.0
		self._time_used = 0L
		self._cpu_usage = 0.0
		self._cache_id = None  # type: Optional[int]
		self._restart = 0
		self._redefined = True  # check for <cpu> only once per process as this is quiet expensive
		self.pd = Data_Domain()
		if isinstance(domain, libvirt.virDomain):
			self.pd.uuid = domain.UUIDString()
			self.pd.os_type = domain.OSType()
			self.update(domain)
		elif isinstance(domain, basestring):  # XML
			self.xml2obj(domain)
		self.update_ldap()

	def __eq__(self, other):
		# type: (Any) -> bool
		return self.pd.uuid == other.pd.uuid

	def update(self, domain, redefined=False):
		# type: (libvirt.virDomain, bool) -> None
		"""
		Update statistics which may change often.

		:param libvirt.virDomain domain: libvirt domain instance.
		:param bool defined: True if the domain was (re-)defined.
		"""
		self._redefined |= redefined
		if self.pd.name is None:
			self.pd.name = domain.name()

		info = domain.info()
		self.pd.state, maxMem, curMem, self.pd.vcpus, runtime = info
		self.pd.maxMem = long(maxMem) << 10  # KiB

		if self.pd.state in (libvirt.VIR_DOMAIN_SHUTOFF, libvirt.VIR_DOMAIN_CRASHED):
			self.pd.curMem = 0L
			delta_used = 0L
			self._time_used = 0L
		else:
			self.pd.curMem = long(curMem) << 10  # KiB
			delta_used = runtime - self._time_used  # running [ns]
			self._time_used = runtime
<<<<<<< HEAD
			self.migration_status(domain.jobStats())
=======
			try:
				stats = domain.jobStats()
			except libvirt.libvirtError as ex:
				if ex.get_error_code() != libvirt.VIR_ERR_OPERATION_UNSUPPORTED:
					logger.warning('Failed to query job status %s: %s', self.pd.uuid, ex.get_error_message())
			else:
				self.migration_status(stats)
>>>>>>> 23454b24

		# Calculate historical CPU usage
		# http://www.teamquest.com/resources/gunther/display/5/
		now = time.time()
		delta_t = now - self._time_stamp  # wall clock [s]
		if delta_t > 0.0 and delta_used >= 0L:
			try:
				self._cpu_usage = delta_used / delta_t / self.pd.vcpus / 1e9  # scale [ns] to percentage
			except ZeroDivisionError:
				self._cpu_usage = 0
			for i, span in enumerate(Domain.CPUTIMES):
				if delta_t < span:
					exp = math.exp(-delta_t / span)
					self.pd.cputime[i] *= exp
					self.pd.cputime[i] += (1.0 - exp) * self._cpu_usage
				else:
					self.pd.cputime[i] = self._cpu_usage
		self._time_stamp = now
		self.update_expensive(domain)

	def update_expensive(self, domain):
		# type: (libvirt.virDomain) -> None
		"""Update statistics."""
		with _Domain(domain) as dom:
			cache_id = hash(dom.inactive_xml)
			if self._cache_id != cache_id:
				if self.update_cpu(dom):
					return
				try:
					self.cache_save(dom.inactive_xml)
					self._cache_id = cache_id
				except EnvironmentError as ex:
					logger.warning("Failed to cache domain %s: %s", self.pd.name, ex)

			if domain.isActive():
				xml = dom.active_xml
				self.pd.suspended = False
			else:
				xml = dom.inactive_xml
				self.pd.suspended = domain.hasManagedSaveImage(0)

			self.xml2obj(xml)
			self.update_volumes(domain)
			self.update_snapshots(domain)

	def update_cpu(self, dom):
		# type: (_Domain) -> bool
		"""
		Update '/domain/cpu' as set by UCRV 'uvmm/vm/cpu/host-model'.

		:param _Domain domain: domain XML data.
		:returns: True if the node was updated, False otherwise.
		:rtype: bool
		"""
		if not self._redefined:
			return False

		self._redefined = False

		try:
			model = configRegistry['uvmm/vm/cpu/host-model']
		except LookupError:
			return False

		old_cpu = _update_xml(dom.inactive_tree, 'cpu', None)
		if model == 'remove':
			inactive_changed = bool(old_cpu)
		elif model == 'missing' and old_cpu is not None:
			dom.inactive_tree.append(old_cpu)
			inactive_changed = False
		elif model in ('missing', 'always'):
			new_cpu = _update_xml(dom.inactive_tree, 'cpu', None, mode='host-model')
			_update_xml(new_cpu, 'model', None, fallback='allow')
			inactive_changed = old_cpu is None or old_cpu.attrib.get('mode') != 'host-model'
		else:
			return False

		if dom.domain.isActive() and (inactive_changed or (dom.inactive_tree.find('cpu') is None) != (dom.active_tree.find('cpu') is None)):
			logger.info("Pending domain restart: %s", self.pd.name)
			self._restart = dom.domain.ID()

		if not inactive_changed:
			return False

		logger.info("Updating inactive domain %s", self.pd.name)
		new_xml = ET.tostring(dom.inactive_tree)
		conn = dom.domain.connect()
		try:
			conn.defineXML(new_xml)
		except libvirt.libvirtError as ex:
			logger.error("Failed to update domain %s: %s (%s)", self.pd.name, ex, new_xml)

		return True

	def update_volumes(self, domain):
		# type: (libvirt.virDomain) -> None
		"""Determine size and pool."""
		for dev in self.pd.disks:
			if not dev.source:
				continue
			try:
				conn = domain.connect()
				vol = conn.storageVolLookupByPath(dev.source)
				dev.size = vol.info()[1]  # (type, capacity, allocation)
				pool = vol.storagePoolLookupByVolume()
				dev.pool = pool.name()
			except libvirt.libvirtError as ex:
				if ex.get_error_code() != libvirt.VIR_ERR_NO_STORAGE_VOL:
					logger.warning('Failed to query disk %s#%s: %s', self.pd.uuid, dev.source, ex.get_error_message())

	def update_snapshots(self, domain):
		# type: (libvirt.virDomain) -> None
		"""List of snapshots."""
		snapshots = {}
		for name in domain.snapshotListNames(0):
			snap = domain.snapshotLookupByName(name, 0)
			xml = snap.getXMLDesc(0)
			try:
				domainsnap_tree = ET.fromstring(xml)
			except ET.XMLSyntaxError:
				continue
			ctime = domainsnap_tree.findtext('creationTime', namespaces=XMLNS)
			snap_stat = Data_Snapshot()
			snap_stat.name = name
			snap_stat.ctime = int(ctime)
			snapshots[name] = snap_stat
		self.pd.snapshots = snapshots

	def update_ldap(self):
		# type: () -> None
		"""Update annotations from LDAP."""
		try:
			self.pd.annotations = ldap_annotation(self.pd.uuid)
		except LdapError:
			self.pd.annotations = {}

	def migration_status(self, stats):
		# type: (Dict[str, Any]) -> Tuple[str, Dict[str, Any]]
		"""
		Convert libvirt job stats to string and dictionary for string formating.
		"""
		# final_stats = {
		#  'data_processed': 1L, 'data_remaining': 0L, 'data_total': 1L,
		#  'disk_processed': 0L, 'disk_remaining': 0L, 'disk_total': 0L,
		#  'downtime': 1L, 'downtime_net': 1L,
		#  'memory_constant': 1L, 'memory_dirty_rate': 0L, 'memory_iteration': 3L, 'memory_normal': 1L, 'memory_normal_bytes': 1L, 'memory_processed': 1L, 'memory_remaining': 0L, 'memory_total': 1L,
		#  'setup_time': 1L,
		#  'time_elapsed': 1L, 'time_elapsed_net': 1L,
		# }
		# process_stats = {
		#  'data_processed': 1L, 'data_remaining': 1L, 'data_total': 1L,
		#  'disk_processed': 0L, 'disk_remaining': 0L, 'disk_total': 0L,
		#  'downtime': 1L,
		#  'memory_constant': 1L, 'memory_dirty_rate': 1L, 'memory_iteration': 1L, 'memory_normal': 1L, 'memory_normal_bytes': 1L, 'memory_processed': 1L, 'memory_remaining': 1L, 'memory_total': 1L,
		#  'setup_time': 1L,
		#  'time_elapsed': 1L,
		#  'type': 2,
		# }
<<<<<<< HEAD
		typ = stats.get('type', None)
		if typ == 0:
=======
		self.pd.migration.update(stats)
		typ = stats.get('type', None)
		if typ == 0:
			self.pd.migration['msg'] = ''
>>>>>>> 23454b24
			return ('', {})
		elif typ is None:
			fmt = _('Migration completed after %(time)s in %(iteration)d iterations')
		else:
			fmt = _('Migration in progress since %(time)s, iteration %(iteration)d')
		vals = dict(
			time=ms(stats.get('time_elapsed', 0)),
			iteration=stats.get('memory_iteration', 1),
		)
<<<<<<< HEAD
		self.pd.status = fmt % vals
=======
		self.pd.migration['msg'] = fmt % vals
>>>>>>> 23454b24
		return (fmt, vals)

	def xml2obj(self, xml):
		# type: (str) -> None
		"""Parse XML into python object."""
		try:
			domain_tree = ET.fromstring(xml)
		except ET.XMLSyntaxError:
			return

		self.pd.domain_type = domain_tree.attrib['type']
		if not self.pd.domain_type:
			logger.error("Failed /domain/@type from %s" % xml)
		self.pd.uuid = domain_tree.findtext('uuid', namespaces=XMLNS)
		self.pd.name = domain_tree.findtext('name', namespaces=XMLNS)
		self.xml2obj_boot(domain_tree)
		self.xml2obj_clock(domain_tree)

		devices = domain_tree.find('devices', namespaces=XMLNS)
		self.xml2obj_disks(devices)
		self.xml2obj_interfaces(devices)
		self.xml2obj_graphics(devices)

		self.pd.targethosts = [host.text for host in domain_tree.findall('metadata/uvmm:migrationtargethosts/uvmm:hostname', namespaces=XMLNS)]

	def xml2obj_boot(self, domain_tree):
		# type: (ET._Element) -> None
		"""Parse boot information from XML."""
		os_ = domain_tree.find('os', namespaces=XMLNS)
		if os_ is not None:
			typ = os_.find('type', namespaces=XMLNS)
			if typ is not None:
				self.pd.os_type = typ.text
				if 'arch' in typ.attrib:
					self.pd.arch = typ.attrib['arch']
			self.pd.kernel = os_.findtext('kernel', namespaces=XMLNS)
			self.pd.cmdline = os_.findtext('cmdline', namespaces=XMLNS)
			self.pd.initrd = os_.findtext('initrd', namespaces=XMLNS)
			self.pd.boot = [boot.attrib['dev'] for boot in os_.findall('boot', namespaces=XMLNS)]
		bootloader = domain_tree.find('bootloader', namespaces=XMLNS)
		if bootloader is not None:
			self.pd.bootloader = bootloader.text
			self.pd.bootloader_args = domain_tree.findtext('bootloader_args', namespaces=XMLNS)

	def xml2obj_clock(self, domain_tree):
		# type: (ET._Element) -> None
		"""Parse clock information from XML."""
		clock = domain_tree.find('clock', namespaces=XMLNS)
		if clock is not None:
			self.pd.rtc_offset = clock.attrib.get('offset')

	def xml2obj_disks(self, devices):
		# type: (ET._Element) -> None
		"""Parse disks from XML."""
		self.pd.disks = []
		for disk in devices.findall('disk', namespaces=XMLNS):
			dev = Disk()
			dev.type = disk.attrib['type']
			dev.device = disk.attrib['device']
			driver = disk.find('driver', namespaces=XMLNS)
			if driver is not None:
				dev.driver = driver.attrib.get('name')  # optional
				dev.driver_type = driver.attrib.get('type')  # optional
				dev.driver_cache = driver.attrib.get('cache', '')  # optional
			source = disk.find('source', namespaces=XMLNS)
			if source is not None:
				if dev.type == Disk.TYPE_FILE:
					dev.source = source.attrib['file']
				elif dev.type == Disk.TYPE_BLOCK:
					dev.source = source.attrib['dev']
				elif dev.type == Disk.TYPE_DIR:
					dev.source = source.attrib['dir']
				elif dev.type == Disk.TYPE_NETWORK:
					dev.source = source.attrib['protocol']
				else:
					raise NodeError(_('Unknown disk type: %(type)d'), type=dev.type)
			target = disk.find('target', namespaces=XMLNS)
			if target is not None:
				dev.target_dev = target.attrib['dev']
				dev.target_bus = target.attrib.get('bus')  # optional
			if disk.find('readonly', namespaces=XMLNS) is not None:
				dev.readonly = True

			self.pd.disks.append(dev)

	def xml2obj_interfaces(self, devices):
		# type: (ET._Element) -> None
		"""Parse interfaces from XML."""
		self.pd.interfaces = []
		for iface in devices.findall('interface', namespaces=XMLNS):
			dev = Interface()
			dev.type = iface.attrib['type']
			mac = iface.find('mac', namespaces=XMLNS)
			if mac is not None:
				dev.mac_address = mac.attrib['address']
			source = iface.find('source', namespaces=XMLNS)
			if source is not None:
				if dev.type == Interface.TYPE_BRIDGE:
					dev.source = source.attrib['bridge']
				elif dev.type == Interface.TYPE_NETWORK:
					dev.source = source.attrib['network']
				elif dev.type == Interface.TYPE_DIRECT:
					dev.source = source.attrib['dev']
			script = iface.find('script', namespaces=XMLNS)
			if script is not None:
				dev.script = script.attrib['path']
			target = iface.find('target', namespaces=XMLNS)
			if target is not None:
				dev.target = target.attrib['dev']
			model = iface.find('model', namespaces=XMLNS)
			if model is not None:
				dev.model = model.attrib['type']

			self.pd.interfaces.append(dev)

	def xml2obj_graphics(self, devices):
		# type: (ET._Element) -> None
		"""Parse graphics from XML."""
		self.pd.graphics = []
		for graphic in devices.findall('graphics', namespaces=XMLNS):
			dev = Graphic()
			type = graphic.attrib['type']
			dev.type = type
			if dev.type == Graphic.TYPE_VNC:
				dev.port = int(graphic.attrib['port'])  # FIXME
				dev.autoport = graphic.attrib['autoport'].lower() == 'yes'
				try:
					dev.listen = graphic.attrib['listen']  # FIXME
				except LookupError:
					pass
				try:
					dev.passwd = graphic.attrib['passwd']
				except LookupError:
					pass
				try:
					dev.keymap = graphic.attrib['keymap']
				except LookupError:
					pass
			elif dev.type == Graphic.TYPE_SDL:
				pass
			else:
				logger.error('Unsupported graphics type: %s' % type)
			self.pd.graphics.append(dev)

	def key(self):
		# type: () -> int
		"""Return a unique key for this domain and generation."""
		return hash((self.pd.uuid, self._time_stamp))

	def cache_file_name(self, uuid=None, suffix='.xml'):
		# type: (str, str) -> str
		"""Return the path of the domain cache file."""
		if uuid is None:
			uuid = self.pd.uuid
		return os.path.join(self.node.cache_dom_dir(), uuid + suffix)

	def calc_cache_id(self):
		# type: () -> int
		key = hash((self.pd.uuid, self.pd.name, self.pd.maxMem))
		for disk in self.pd.disks:
			key ^= hash((disk.target_dev, disk.source))
		for iface in self.pd.interfaces:
			key ^= hash((iface.mac_address, iface.source, iface.model))
		for gfx in self.pd.graphics:
			key ^= hash(gfx.port)
		return key

	def _vnc(self):
		# type: () -> Optional[Tuple[str, int]]
		"""
		Return (host, port) tuple for VNC connection, or None.
		"""
		try:
			gfx = self.pd.graphics[0]
		except (AttributeError, IndexError):
			return None
		if gfx.type != Graphic.TYPE_VNC:
			return None
		if gfx.port <= 0:
			return None
		if gfx.listen == '0.0.0.0':
			vnc_addr = self.node.pd.name
		elif (gfx.listen is None or gfx.listen == '127.0.0.1') and self.node.pd.name == FQDN:
			vnc_addr = '127.0.0.1'
		else:
			return None
		return (vnc_addr, gfx.port)


class _DomainDict(dict):

	"""Dictionary for handling domains of a node and their persistent cache."""

	def __delitem__(self, uuid):
		# type: (str) -> None
		"""x.__delitem__(i) <==> del x[i]"""
		domStat = super(_DomainDict, self).pop(uuid)
		try:
			domStat.cache_purge()
		except EnvironmentError as ex:
			if ex.errno != errno.ENOENT:
				logger.warning("Failed to remove cached domain '%s#%s': %s", domStat.node.pd.uri, uuid, ex)


class Node(PersistentCached):

	"""Container for node statistics."""

	def __init__(self, uri, cache_dir):
		# type: (str, str) -> None
		self.cache_dir = cache_dir
		self.domains = _DomainDict()
		self.conn = None  # type: Optional[libvirt.virConnect]
		self.libvirt_version = tuple2version((0, 8, 7))
		self.config_frequency = Nodes.IDLE_FREQUENCY
		self.current_frequency = Nodes.IDLE_FREQUENCY
		self.domainCB = []  # type: List[int]
		self.timerEvent = threading.Event()
		try:
			# Calculate base cache dir for node
			cache_dom_dir = self.cache_dom_dir(uri)
			try:
				os.mkdir(cache_dom_dir, 0o700)  # contains VNC password
			except EnvironmentError as ex:
				if ex.errno != errno.EEXIST:
					raise

			# Load cached node info
			cache_file_name = self.cache_file_name(uri)
			with open(cache_file_name, 'r') as cache_file:
				data = pickle.Unpickler(cache_file)
				assert data is not None
				self.pd = data.load()  # type: Data_Node
			assert self.pd.uri == uri
			logger.debug("Loaded from cache '%s'", self.pd.uri)

			# Load cached domains info
			for root, dirs, files in os.walk(cache_dom_dir):
				for fname in files:
					if not fname.endswith('.xml'):
						continue
					cache_file_name = os.path.join(root, fname)
					try:
						with open(cache_file_name, 'r') as cache_file:
							xml = cache_file.read()
						assert xml
						assert isinstance(xml, basestring)
						domStat = Domain(xml, self)
						assert domStat.cache_file_name() == cache_file_name
						self.domains[domStat.pd.uuid] = domStat
						logger.debug("Loaded from cache '%s#%s'", self.pd.uri, domStat.pd.uuid)
					except (EOFError, EnvironmentError, AssertionError, ET.XMLSyntaxError) as ex:
						logger.warning("Failed to load cached domain %s: %s", cache_file_name, ex)
				del dirs[:]  # just that direcory; no recursion
		except (EOFError, EnvironmentError, AssertionError, pickle.PickleError) as ex:
			logger.warning("Failed to load cached state of %s: %s", uri, ex)
			self.pd = Data_Node()  # public data
			self.pd.uri = uri
			self.pd.name = re.sub('^[^:]+://(?:[^/@]+@)?([^/]+).*', lambda m: m.group(1), uri)
		self._cache_id = self.calc_cache_id()

		# schedule periodic update
		self.timer = threading.Thread(group=None, target=self.run, name=self.pd.uri, args=(), kwargs={})  # type: Optional[threading.Thread]
		self.timer.start()

	def run(self):
		# type: () -> None
		"""Handle regular poll. Also checks connection liveness."""
		logger.info("timer_callback(%s) start", self.pd.uri)
		try:
			while self.timer is not None:
				try:
					logger.debug("timer_callback: %s", self.pd.uri)
					self.update_autoreconnect()
				except Exception:
					logger.error("%s: Exception in timer_callback", self.pd.uri, exc_info=True)
					# don't crash the event handler
				self.timerEvent.clear()
				self.timerEvent.wait(self.current_frequency / 1000.0)
		finally:
			logger.debug("timer_callback(%s) terminated", self.pd.uri)

	def update_autoreconnect(self):
		# type: () -> None
		"""(Re-)connect after connection broke."""
		try:
			if self.conn is None:
				self.conn = libvirt.open(self.pd.uri)
				logger.info("Connected to '%s'", self.pd.uri)
				self.conn.registerCloseCallback(self.close_event, None)

				self.update_once()
				self._register_default_pool()
				# reset timer after successful re-connect
				self.current_frequency = self.config_frequency
			self.update()
			self.pd.last_try = self.pd.last_update = time.time()
		except libvirt.libvirtError as ex:
			self.pd.last_try = time.time()
			# double timer interval until maximum
			hz = min(self.current_frequency * 2, Nodes.BEBO_FREQUENCY)
			logger.warning("'%s' broken? next check in %s. %s", self.pd.uri, ms(hz), ex, exc_info=True)
			if hz > self.current_frequency:
				self.current_frequency = hz
			self._unregister()

	def __eq__(self, other):
		# type: (Any) -> bool
		return (self.pd.uri, self.pd.name) == (other.pd.uri, other.pd.name)

	def __del__(self):
		# type: () -> None
		"""Free Node and deregister callbacks."""
		self.unregister()
		del self.pd
		del self.domains

	def _register_default_pool(self):
		# type: () -> None
		"""Create a default storage pool if not available"""
		try:
			assert self.conn is not None
			self.conn.storagePoolLookupByName('default')
			logger.debug("default pool already registered on %s" % self.pd.name)
		except libvirt.libvirtError:
			logger.info("creating default pool on %s" % self.pd.name)
			create_storage_pool(
				self.conn,
				configRegistry.get('uvmm/pool/default/path', '/var/lib/libvirt/images')
			)

	def update_once(self):
		# type: () -> None
		"""Update once on (re-)connect."""
		assert self.conn is not None
		self.pd.name = self.conn.getHostname()
		info = self.conn.getInfo()
		self.pd.phyMem = long(info[1]) << 20  # MiB
		self.pd.cpus = info[2]
		self.pd.cores = tuple(info[4:8])
		xml = self.conn.getCapabilities()
		self.pd.capabilities = DomainTemplate.list_from_xml(xml)
		self.libvirt_version = self.conn.getLibVersion()

		self.domainCB = [
			self.conn.domainEventRegisterAny(None, libvirt.VIR_DOMAIN_EVENT_ID_LIFECYCLE, self.livecycle_event, None),
			self.conn.domainEventRegisterAny(None, libvirt.VIR_DOMAIN_EVENT_ID_REBOOT, self.reboot_event, None),
			self.conn.domainEventRegisterAny(None, libvirt.VIR_DOMAIN_EVENT_ID_MIGRATION_ITERATION, self.migration_event, None),
			self.conn.domainEventRegisterAny(None, libvirt.VIR_DOMAIN_EVENT_ID_JOB_COMPLETED, self.job_event, None),
<<<<<<< HEAD
=======
			self.conn.domainEventRegisterAny(None, libvirt.VIR_DOMAIN_EVENT_ID_IO_ERROR_REASON, self.error_event, None),
>>>>>>> 23454b24
		]

	def livecycle_event(self, conn, dom, event, detail, opaque):
		# type: (libvirt.virConnect, libvirt.virDomain, int, int, Any) -> None
		"""Handle domain addition, update and removal."""
		log = logger.getChild('livecycle')
		try:
			log.debug(
				"Domain %s(%s) Event %s Details %s",
				dom.name(),
				dom.ID(),
				DOM_EVENT_STRINGS[event][0],
				DOM_EVENT_STRINGS[event][1][detail],
			)
			uuid = dom.UUIDString()
			if event == libvirt.VIR_DOMAIN_EVENT_UNDEFINED:
				if detail == libvirt.VIR_DOMAIN_EVENT_UNDEFINED_REMOVED:
					del self.domains[uuid]
			elif event == libvirt.VIR_DOMAIN_EVENT_STOPPED and detail == libvirt.VIR_DOMAIN_EVENT_STOPPED_MIGRATED:
				pass
			else:
				try:
					domStat = self.domains[uuid]
				except LookupError:
					domStat = Domain(dom, node=self)
					self.domains[uuid] = domStat

				domStat.update(dom, redefined=event == libvirt.VIR_DOMAIN_EVENT_DEFINED)
			if event in (libvirt.VIR_DOMAIN_EVENT_STARTED, libvirt.VIR_DOMAIN_EVENT_RESUMED):
				self.write_novnc_tokens()
		except KeyError:
			# during migration events are not ordered causal
			pass
		except Exception:
			log.error('%s: Exception handling callback', self.pd.uri, exc_info=True)
			# don't crash the event handler

	def reboot_event(self, conn, dom, opaque):
		# type: (libvirt.virConnect, libvirt.virDomain, Any) -> None
		"""Handle domain reboot."""
		log = logger.getChild('reboot')
		try:
			log.debug(
				"Domain %s(%s)",
				dom.name(),
				dom.ID(),
			)
			uuid = dom.UUIDString()
			try:
				domStat = self.domains[uuid]
			except LookupError:
				return
			try:
				if domStat._restart == dom.ID():
					# Race condition: the slower UVMMd will just ignore errors
					try:
						dom.destroy()
						dom.create()
					except libvirt.libvirtError as ex:
						if ex.get_error_code() != libvirt.VIR_ERR_OPERATION_INVALID:
							raise
			finally:
				domStat._restart = 0
		except Exception:
			log.error('%s: Exception handling callback', self.pd.uri, exc_info=True)
			# don't crash the event handler

	def migration_event(self, conn, dom, iteration, opaque):
		# type: (libvirt.virConnect, libvirt.virDomain, int, Any) -> None
		"""
		Handle domain migration events.
		"""
		log = logger.getChild('migration')
		try:
			log.debug(
				"Domain %s(%s) iter=%d",
				dom.name(),
				dom.ID(),
				iteration,
			)
			uuid = dom.UUIDString()
			try:
				domStat = self.domains[uuid]
			except LookupError:
				return
			domStat.migration_status(dom.jobStats())
			try:
				switch = int(configRegistry['uvmm/migrate/postcopy'])
<<<<<<< HEAD
			except (LookupError, ValueError):
=======
			except (LookupError, TypeError, ValueError):
>>>>>>> 23454b24
				return
			if iteration == switch:
				dom.migrateStartPostCopy()
		except Exception:
			log.error('%s: Exception handling callback', self.pd.uri, exc_info=True)
			# don't crash the event handler

	def job_event(self, conn, dom, stats, opaque):
		# type: (libvirt.virConnect, libvirt.virDomain, Dict[str, Any], Any) -> None
		"""
		Handle domain job completed events.
		"""
		log = logger.getChild('job')
		try:
			log.debug(
				"Domain %s(%s) stats=%r",
				dom.name(),
				dom.ID(),
				stats,
			)
			uuid = dom.UUIDString()
			try:
				domStat = self.domains[uuid]
			except LookupError:
				return
			domStat.migration_status(stats)
		except Exception:
			log.error('%s: Exception handling callback', self.pd.uri, exc_info=True)
			# don't crash the event handler

	def error_event(self, conn, dom, srcpath, devalias, action, reason, opaque):
		# type: (libvirt.virConnect, libvirt.virDomain, str, str, int, str, Any) -> None
		"""
		Handle IO errors.
		"""
		log = logger.getChild('io')
		try:
			log.debug(
				"Domain %s(%s) dev=%s[%s] action=%d reason=%s",
				dom.name(),
				dom.ID(),
				devalias,
				srcpath,
				action,
				reason,
			)
			uuid = dom.UUIDString()
			try:
				domStat = self.domains[uuid]
			except LookupError:
				return
			domStat.pd.error = _('IO error "%(reason)s" on device "%(device)s"') % dict(reason=reason, device=devalias)
		except Exception:
			log.error('%s: Exception handling callback', self.pd.uri, exc_info=True)
			# don't crash the event handler

	def close_event(self, conn, reason, opaque):
		# type: (libvirt.virConnect, int, Any) -> None
		"""
		Handle connection close event.

		:param libvirt.virConnect conn: The (now closed) connection.
		:param int reason: Event details.
		:param opaque: Opaque data.
		"""
		log = logger.getChild('connection')
		log.info(
			"Connection %s closed: %s",
			conn.getURI(),
			CONNECTION_EVENT_STRINGS[reason],
		)
		self.conn = None

	def unregister(self, wait=False):
		# type: (bool) -> None
		"""Unregister callbacks doing updates."""
		if self.timer is not None:
			timer = self.timer
			self.timer = None
			self.timerEvent.set()
			while wait:
				timer.join(1.0)  # wait for up to 1 second until Thread terminates
				if timer.isAlive():
					logger.debug("timer still alive: %s", self.pd.uri)
				else:
					wait = False

		self._unregister()

	def _unregister(self):
		# type: () -> None
		"""Unregister callback and close connection."""
		if self.conn is not None:
			while self.domainCB:
				try:
					self.conn.domainEventDeregisterAny(self.domainCB.pop())
				except Exception:
					logger.error("%s: Exception in domainEventDeregisterAny", self.pd.uri, exc_info=True)

			try:
				self.conn.close()
			except Exception:
				logger.error('%s: Exception in conn.close', self.pd.uri, exc_info=True)
			self.conn = None

	def set_frequency(self, hz):
		# type: (int) -> None
		"""Set polling frequency for update."""
		self.config_frequency = hz
		self.current_frequency = hz
		self.timerEvent.set()

	def update(self):
		# type: () -> None
		"""Update node statistics."""
		curMem = 0
		maxMem = 0
		cpu_usage = 0
		cached_domains = self.domains.keys()

		assert self.conn is not None
		for dom in self.conn.listAllDomains():
			uuid = dom.UUIDString()
			if uuid in self.domains:
				# Update existing domains
				domStat = self.domains[uuid]
				domStat.update(dom)
				try:
					cached_domains.remove(uuid)
				except ValueError:
					pass
			else:
				# Add new domains
				domStat = Domain(dom, node=self)
				self.domains[uuid] = domStat
			curMem += domStat.pd.curMem
			maxMem += domStat.pd.maxMem
			cpu_usage += domStat._cpu_usage

		for uuid in cached_domains:
			# Remove obsolete domains
			try:
				del self.domains[uuid]
			except KeyError:
				continue

		self.pd.curMem = curMem
		self.pd.maxMem = maxMem
		self.pd.cpu_usage = min(1000, cpu_usage)

		cache_id = self.calc_cache_id()
		if self._cache_id != cache_id:
			try:
				data = pickle.dumps(self.pd)
				self.cache_save(data)
				self._cache_id = cache_id
			except EnvironmentError as ex:
				logger.exception("Failed to write cached node %s: %s" % (self.pd.uri, ex))
			self.write_novnc_tokens()

	def write_novnc_tokens(self):
		# type: () -> None
		token_dir = os.path.join(self.cache_dir, 'novnc.tokens')
		path = os.path.join(token_dir, uri_encode(self.pd.uri))
		logger.debug("Writing noVNC tokens to '%s'", path)
		with tempfile.NamedTemporaryFile(delete=False, dir=token_dir) as tmp_file:
			for uuid, domStat in self.domains.iteritems():
				try:
					host, port = domStat._vnc()
					print >> tmp_file, '%s: %s:%d' % (uuid, host, port)
				except TypeError:
					continue
		os.rename(tmp_file.name, path)

	def wait_update(self, domain, state_key, timeout=10):
		# type: (str, int, int) -> None
		"""Wait until domain gets updated."""
		while timeout > 0:
			try:
				if state_key != self.domains[domain].key():
					break
			except KeyError:
				pass
			time.sleep(1)
			timeout -= 1
		else:
			logger.warning('Timeout waiting for update.')

	def calc_cache_id(self):
		# type: () -> int
		"""Calculate key for disk cache."""
		key = hash((
			self.pd.phyMem,
			self.pd.cores,
		))
		for dom in self.domains.values():
			key ^= dom.calc_cache_id()
		return key

	def cache_file_name(self, uri=None, suffix='.pic'):
		# type: (str, str) -> str
		"""Return the path of the node cache file."""
		if uri is None:
			uri = self.pd.uri
		return os.path.join(self.cache_dir, uri_encode(uri) + suffix)

	def domain_list(self, pattern='*'):
		# type: (str) -> List[Dict[str, Any]]
		regex = re.compile(fnmatch.translate(pattern), re.IGNORECASE)
		domains = []
		for dom in self.domains:
			pd = self.domains[dom].pd
			contact = pd.annotations.get('contact', '')
			name = pd.name
			descr = pd.annotations.get('description', '')
			if regex.match(name) or regex.match(contact) or regex.match(descr):
				vnc = self.domains[dom]._vnc()
				domains.append({
					'uuid': pd.uuid,
					'name': pd.name,
					'state': STATES[pd.state],
					'mem': pd.maxMem,
					'cpu_usage': pd.cputime[0],
					'vnc': bool(vnc),
					'vnc_port': vnc[1] if vnc else -1,
					'suspended': pd.suspended,
					'description': descr,
					'node_available': self.pd.last_try == self.pd.last_update,
					'migration': pd.migration,
					'error': pd.error,
				})

		return domains

	def cache_dom_dir(self, uri=None):
		# type: (str) -> str
		"""Return the path of the domain cache directory of the node."""
		return self.cache_file_name(uri, suffix='.d')


class Nodes(dict):

	"""Handle registered nodes."""
	IDLE_FREQUENCY = 15 * 1000  # ms
	USED_FREQUENCY = 10 * 1000  # ms
	BEBO_FREQUENCY = 5 * 60 * 1000  # ms

	def __init__(self):
		# type: () -> None
		super(Nodes, self).__init__()
		self.cache_dir = ''

	def __delitem__(self, uri):
		# type: (str) -> None
		"""x.__delitem__(i) <==> del x[i]"""
		self[uri].unregister()
		super(Nodes, self).__delitem__(uri)

	def set_frequency(self, hz):
		# type: (int) -> None
		"""Set polling frequency for update."""
		for node in self.values():
			node.set_frequency(hz)

	def set_cache(self, cache):
		# type: (str) -> None
		"""Register a cache."""
		self.cache_dir = cache

	def add(self, uri):
		# type: (str) -> None
		"""Add node to watch list."""
		if uri in self:
			raise NodeError(_('Hypervisor "%(uri)s" is already connected.'), uri=uri)

		node = Node(uri, cache_dir=self.cache_dir)
		self[uri] = node

		logger.debug("Hypervisor '%s' added.", uri)

	def remove(self, uri):
		# type: (str) -> None
		"""Remove node from watch list."""
		try:
			del self[uri]
		except KeyError:
			raise NodeError(_('Hypervisor "%(uri)s" is not connected.'), uri=uri)
		logger.debug("Hypervisor '%s' removed.", uri)

	def query(self, uri):
		# type: (str) -> Node
		"""Get domain data from node."""
		try:
			node = self[uri]
			return node
		except KeyError:
			raise NodeError(_('Hypervisor "%(uri)s" is not connected.'), uri=uri)

	def frequency(self, hz=IDLE_FREQUENCY, uri=None):
		# type: (int, str) -> None
		"""Set frequency for polling nodes."""
		if uri is None:
			self.set_frequency(hz)
		else:
			node = self.query(uri)
			node.set_frequency(hz)

	def list(self, group, pattern):
		# type: (Optional[str], str) -> List[Node]
		"""Return list of watched nodes matching the given pattern."""
		nodes = []
		if group == 'default' or group is None:  # FIXME
			pattern_regex = re.compile(fnmatch.translate(pattern), re.IGNORECASE)
			for node_uri in self.keys():
				if pattern_regex.match(node_uri):
					nodes.append(self[node_uri].pd)
		return nodes


nodes = Nodes()
node_add = nodes.add
node_remove = nodes.remove
node_query = nodes.query
node_frequency = nodes.frequency
node_list = nodes.list


def group_list():
	# type: () -> List[str]
	"""Return list of groups for nodes."""
	group = []
	if len(node_list('default', '*')) > 0:
		group.append('default')
	from univention.uvmm.cloudnode import cloudconnections
	if len(cloudconnections.list()) > 0:
		group.append('cloudconnections')
	return group


def _backup(content, fname):
	# type: (str, str) -> None
	"""
	Backup content to file.

	:param str content: The file content.
	:param str fname: The (relative) file name.
	"""
	backup_dir = configRegistry.get('uvmm/backup/directory', '/var/backups/univention-virtual-machine-manager-daemon')
	if not backup_dir:
		return

	path = os.path.join(backup_dir, fname)
	head, tail = os.path.split(path)

	try:
		try:
			os.makedirs(head, 0o700)
		except EnvironmentError as ex:
			if ex.errno != errno.EEXIST:
				raise

		with tempfile.NamedTemporaryFile(delete=False, dir=head) as tmp_file:
			tmp_file.write(content)

		os.rename(tmp_file.name, path)
	except EnvironmentError as ex:
		logger.warning("Failed backup to %s: %s", fname, ex, exc_info=True)
	else:
		logger.info("Domain backuped to %s.", fname)


def _domain_backup(dom, save=True):
	# type: (libvirt.virDomain, bool) -> None
	"""
	Save domain definition to backup file.

	:param libvirt.virDomain dom: libvirt domain instance.
	:param bool save: `True` to create a backup of the previous desciption (e.g. before deleing), `False` to save the current desciption.
	"""
	suffix = '.xml.save' if save else '.xml'

	dom_uuid = dom.UUIDString()
	dom_xml = dom.XMLDesc(libvirt.VIR_DOMAIN_XML_SECURE | libvirt.VIR_DOMAIN_XML_INACTIVE)
	if len(dom_xml) < 300:  # minimal XML descriptor length
		logger.error("Failed to backup domain %s: %s", dom_uuid, dom_xml)
		raise NodeError(_("Failed to backup domain %(domain)s: %(xml)s"), domain=dom_uuid, xml=dom_xml)
	_backup(dom_xml, "%s.%s" % (dom_uuid, suffix))

	for snapshot in dom.listAllSnapshots():
		snap_name = snapshot.getName()
		snap_xml = snapshot.getXMLDesc(libvirt.VIR_DOMAIN_XML_SECURE)
		_backup(snap_xml, "%s/%s.%s" % (dom_uuid, snap_name, suffix))


def _update_xml(_node_parent, _node_name, _node_value, _changes=set(), **attr):
	# type: (ET._Element, str, Optional[str], Set[Optional[str]], **Any) -> ET._Element
	"""Create, update or delete node named '_node_name' of '_node_parent'.
	If _node_value == None and all(attr == None), then node is deleted.
	"""
	node = _node_parent.find(_node_name, namespaces=XMLNS)
	if _node_value is None and not filter(lambda v: v is not None, attr.values()):
		if node is not None:
			_changes.add(None)
			_node_parent.remove(node)
	else:
		if node is None:
			if ':' in _node_name:
				prefix, local_name = _node_name.split(':', 1)
				_node_name = '{%s}%s' % (XMLNS[prefix], local_name)
			node = ET.SubElement(_node_parent, _node_name, nsmap=XMLNS)
		new_text = _node_value or None
		if node.text != new_text:
			_changes.add(None)
			node.text = new_text
		for k, v in attr.items():
			if v is None or v == '':
				if k in node.attrib:
					_changes.add(k)
					del node.attrib[k]
			elif node.attrib.get(k) != v:
				_changes.add(k)
				node.attrib[k] = v
	return node


def _domain_edit(node, dom_stat, xml):
	# type: (Node, Data_Domain, Optional[str]) -> Tuple[str, List[str]]
	"""
	Apply python object 'dom_stat' to an XML domain description.

	:param Node node: The host system node.
	:param Data_Domain dom_stat: The virtual machine object.
	:param str xml: libvirt domain XML string.

	:returns: A 2-tuple (xml, updates_xml), where `xml` is the updated domain XML string, `updates_xml` a list of device update XML strings.
	"""
	if xml:
		defaults = False
	else:
		xml = '<domain/>'
		defaults = True
	live_updates = []
	update = _update_xml

	# find loader
	logger.debug('Searching for template: arch=%s domain_type=%s os_type=%s', dom_stat.arch, dom_stat.domain_type, dom_stat.os_type)
	for template in node.pd.capabilities:
		logger.debug('template: %s' % template)
		if template.matches(dom_stat):
			break
	else:
		template = None

	# /domain @type
	domain = ET.fromstring(xml)
	domain.attrib['type'] = dom_stat.domain_type
	# /domain/uuid
	update(domain, 'uuid', dom_stat.uuid)
	# /domain/name
	update(domain, 'name', dom_stat.name)
	# /domain/description
	description = dom_stat.annotations.get('description') or None
	update(domain, 'description', description)
	# /domain/os
	domain_os = domain.find('os', namespaces=XMLNS)
	if domain_os is None:
		domain_os = ET.SubElement(domain, 'os')
	# /domain/os/type @arch
	update(domain_os, 'type', dom_stat.os_type, arch=dom_stat.arch)
	# /domain/os/loader
	if defaults and template and template.loader:
		update(domain_os, 'loader', template.loader)
	if dom_stat.os_type == 'hvm':
		# /domain/os/boot[]
		domain_os_boots = domain_os.findall('boot', namespaces=XMLNS)
		boot = {}
		for domain_os_boot in domain_os_boots:
			dev = domain_os_boot.attrib['dev']
			boot[dev] = domain_os_boot
			domain_os.remove(domain_os_boot)
		for dev in dom_stat.boot:
			try:
				domain_os_boot = boot[dev]
				domain_os.append(domain_os_boot)
			except LookupError:
				domain_os_boot = ET.SubElement(domain_os, 'boot', dev=dev)
	else:
		raise NodeError(_("Unknown os/type='%(type)s'"), type=dom_stat.os_type)
	if dom_stat.bootloader:
		# /domain/bootloader
		update(domain, 'bootloader', dom_stat.bootloader)
		# /domain/bootloader_args
		update(domain, 'bootloader_args', dom_stat.bootloader_args)
	# /domain/memory
	old_maxMem = int(domain.findtext('memory', default=0, namespaces=XMLNS)) << 10  # KiB
	update(domain, 'memory', '%d' % (dom_stat.maxMem >> 10))  # KiB
	# On change, reset currentMemory to new maxMem as well
	if old_maxMem != dom_stat.maxMem:
		# /domain/currentMemory
		update(domain, 'currentMemory', '%d' % (dom_stat.maxMem >> 10))  # KiB
	# /domain/vcpu
	update(domain, 'vcpu', '%d' % dom_stat.vcpus)

	# /domain/features
	if defaults and template and template.features:
		domain_features = update(domain, 'features', '')
		for f_name in template.features:
			update(domain_features, f_name, '')

	# /domain/clock @offset @timezone @adjustment
	if dom_stat.rtc_offset in ('utc', 'localtime'):
		update(domain, 'clock', '', offset=dom_stat.rtc_offset, timezone=None, adjustment=None, basis=None)
	elif dom_stat.rtc_offset == 'variable':
		update(domain, 'clock', '', offset=dom_stat.rtc_offset, timezone=None)
	elif dom_stat.rtc_offset:
		update(domain, 'clock', '', offset=dom_stat.rtc_offset)  # timezone='', adjustment=0
	# /domain/on_poweroff
	if defaults:
		update(domain, 'on_poweroff', 'destroy')  # (destroy|restart|preserve|rename-restart)
	# /domain/on_reboot
	if defaults:
		update(domain, 'on_reboot', 'restart')  # (destroy|restart|preserve|rename-restart)
	# /domain/on_crash
	if defaults:
		update(domain, 'on_crash', 'destroy')  # (destroy|restart|preserve|rename-restart)

	# /domain/devices/*[]
	domain_devices = update(domain, 'devices', '')

	# /domain/devices/emulator
	if defaults and template and template.emulator:
		update(domain_devices, 'emulator', template.emulator)

	# /domain/devices/disk[]
	domain_devices_disks = domain_devices.findall('disk', namespaces=XMLNS)
	disks = {}
	for domain_devices_disk in domain_devices_disks:
		domain_devices_disk_target = domain_devices_disk.find('target', namespaces=XMLNS)
		bus = domain_devices_disk_target.attrib['bus']
		dev = domain_devices_disk_target.attrib['dev']
		key = (bus, dev)
		disks[key] = domain_devices_disk
		domain_devices.remove(domain_devices_disk)
	for disk in dom_stat.disks:
		logger.debug('DISK: %s' % disk)
		changes = set()  # type: Set[Optional[str]]
		# /domain/devices/disk @type @device
		try:
			key = (disk.target_bus, disk.target_dev)
			domain_devices_disk = disks[key]
			domain_devices.append(domain_devices_disk)
		except LookupError:
			domain_devices_disk = ET.SubElement(domain_devices, 'disk')
			# /domain/devices/disk/target @bus @dev
			domain_devices_disk_target = ET.SubElement(domain_devices_disk, 'target')
			domain_devices_disk_target.attrib['bus'] = disk.target_bus or ''
			domain_devices_disk_target.attrib['dev'] = disk.target_dev
		domain_devices_disk.attrib['type'] = disk.type
		domain_devices_disk.attrib['device'] = disk.device
		# /domain/devices/disk/driver @name @type @cache
		update(domain_devices_disk, 'driver', None, name=disk.driver, type=disk.driver_type, cache=disk.driver_cache)
		# /domain/devices/disk/source @file @dev
		if disk.type == Disk.TYPE_FILE:
			update(domain_devices_disk, 'source', None, _changes=changes, file=disk.source, dev=None, dir=None, protocol=None)
		elif disk.type == Disk.TYPE_BLOCK:
			update(domain_devices_disk, 'source', None, _changes=changes, file=None, dev=disk.source, dir=None, protocol=None)
		elif disk.type == Disk.TYPE_DIR:
			update(domain_devices_disk, 'source', None, _changes=changes, file=None, dev=None, dir=disk.source, protocol=None)
		elif disk.type == Disk.TYPE_NETWORK:
			update(domain_devices_disk, 'source', None, _changes=changes, file=None, dev=None, dir=None, protocol=disk.source)
		else:
			raise NodeError(_("Unknown disk/type='%(type)s'"), type=disk.type)
		# /domain/devices/disk/readonly
		domain_devices_disk_readonly = domain_devices_disk.find('readonly', namespaces=XMLNS)
		if disk.readonly:
			if domain_devices_disk_readonly is None:
				ET.SubElement(domain_devices_disk, 'readonly')
		else:
			if domain_devices_disk_readonly is not None:
				domain_devices_disk.remove(domain_devices_disk_readonly)
		# do live update
		if changes:
			live_updates.append(domain_devices_disk)

	# /domain/devices/interface[]
	domain_devices_interfaces = domain_devices.findall('interface', namespaces=XMLNS)
	interfaces = {}
	for domain_devices_interface in domain_devices_interfaces:
		domain_devices_interface_mac = domain_devices_interface.find('mac', namespaces=XMLNS)
		key = domain_devices_interface_mac.attrib['address']
		interfaces[key] = domain_devices_interface
		domain_devices.remove(domain_devices_interface)
	for interface in dom_stat.interfaces:
		logger.debug('INTERFACE: %s' % interface)
		changes = set()
		# /domain/devices/interface @type @device
		try:
			key = interface.mac_address
			domain_devices_interface = interfaces[key]
			domain_devices.append(domain_devices_interface)
		except LookupError:
			domain_devices_interface = ET.SubElement(domain_devices, 'interface')
			# /domain/devices/interface/mac @address
			domain_devices_interface_mac = ET.SubElement(domain_devices_interface, 'mac')
			domain_devices_interface_mac.attrib['address'] = interface.mac_address or ''
		domain_devices_interface.attrib['type'] = interface.type
		# /domain/devices/interface/source @bridge @network @dev
		if interface.type == Interface.TYPE_BRIDGE:
			update(domain_devices_interface, 'source', '', _changes=changes, bridge=interface.source, network=None, dev=None)
		elif interface.type == Interface.TYPE_NETWORK:
			update(domain_devices_interface, 'source', '', _changes=changes, bridge=None, network=interface.source, dev=None)
		elif interface.type == Interface.TYPE_ETHERNET:
			update(domain_devices_interface, 'source', None, _changes=changes, bridge=None, network=None, dev=interface.source)
		elif interface.type == Interface.TYPE_DIRECT:
			update(domain_devices_interface, 'source', '', _changes=changes, bridge=None, network=None, dev=interface.source)
		else:
			raise NodeError(_("Unknown interface/type='%(type)s'"), type=interface.type)
		# /domain/devices/interface/script @bridge
		update(domain_devices_interface, 'script', None, path=interface.script)
		# /domain/devices/interface/target @dev
		update(domain_devices_interface, 'target', None, dev=interface.target)
		# /domain/devices/interface/model @dev
		update(domain_devices_interface, 'model', None, type=interface.model)
		# do live update
		if changes:
			live_updates.append(domain_devices_interface)

	# /domain/devices/input @type @bus
	if dom_stat.os_type == 'hvm':
		# define a tablet usb device which has absolute cursor movement for a better VNC experience. Bug #19244
		domain_devices_inputs = domain_devices.findall('input', namespaces=XMLNS)
		for domain_devices_input in domain_devices_inputs:
			if domain_devices_input.attrib['type'] == 'tablet' and domain_devices_input.attrib['bus'] == 'usb':
				break
		else:
			domain_devices_input = ET.SubElement(domain_devices, 'input', type='tablet', bus='usb')

	# /domain/devices/graphics[]
	domain_devices_graphics = domain_devices.findall('graphics', namespaces=XMLNS)
	for domain_devices_graphic in domain_devices_graphics:
		domain_devices.remove(domain_devices_graphic)
	for graphics in dom_stat.graphics:
		logger.debug('GRAPHIC: %s' % graphics)
		# /domain/devices/graphics @type
		key = graphics.type
		for domain_devices_graphic in domain_devices_graphics:
			if key == domain_devices_graphic.attrib['type']:
				domain_devices.append(domain_devices_graphic)
				break
		else:
			domain_devices_graphic = ET.SubElement(domain_devices, 'graphics', type=key)
		# /domain/devices/graphics @autoport
		if graphics.autoport:
			domain_devices_graphic.attrib['autoport'] = 'yes'
		else:
			domain_devices_graphic.attrib['autoport'] = 'no'
		# /domain/devices/graphics @port @keymap @listen @passwd
		domain_devices_graphic.attrib['port'] = '%d' % graphics.port
		domain_devices_graphic.attrib['keymap'] = graphics.keymap
		domain_devices_graphic.attrib['listen'] = graphics.listen or ''
		if node.libvirt_version >= tuple2version((0, 9, 4)):
			domain_devices_graphic_listens = domain_devices_graphic.findall('listen', namespaces=XMLNS)
			for listen in domain_devices_graphic_listens:
				if listen.attrib['type'] != 'address':
					continue
				if graphics.listen:
					listen.attrib['address'] = graphics.listen or ''
				else:
					domain_devices_graphic.remove(listen)
		if domain_devices_graphic.attrib.get('passwd') != graphics.passwd:
			domain_devices_graphic.attrib['passwd'] = graphics.passwd or ''
			live_updates.append(domain_devices_graphic)

	# Make ET happy and cleanup None values
	for n in domain.getiterator():
		for k, v in n.attrib.items():
			if v is None or v == '':
				del n.attrib[k]
			elif not isinstance(v, basestring):
				n.attrib[k] = '%s' % v

	xml_new = ET.tostring(domain)
	updates_xml = [ET.tostring(device) for device in live_updates]
	return (xml_new, updates_xml)


def domain_define(uri, domain):
	# type: (str, Data_Domain) -> Tuple[str, List[str]]
	"""Convert python object to an XML document."""
	node = node_query(uri)
	conn = node.conn
	assert conn is not None
	logger.debug('PY DUMP: %r' % domain.__dict__)

	# Check for (name,uuid) collision
	old_dom = None
	old_xml = None
	try:
		old_dom = conn.lookupByName(domain.name)
		old_uuid = old_dom.UUIDString()
		if old_uuid != domain.uuid:
			raise NodeError(_('Domain name "%(domain)s" already used by "%(uuid)s"'), domain=domain.name, uuid=old_uuid)
		old_xml = old_dom.XMLDesc(libvirt.VIR_DOMAIN_XML_SECURE | libvirt.VIR_DOMAIN_XML_INACTIVE)
	except libvirt.libvirtError as ex:
		if ex.get_error_code() != libvirt.VIR_ERR_NO_DOMAIN:
			logger.error(ex)
			raise NodeError(_('Error retrieving old domain "%(domain)s": %(error)s'), domain=domain.name, error=ex.get_error_message())
		# rename: name changed, uuid unchanged
		try:
			if domain.uuid:
				old_dom = conn.lookupByUUIDString(domain.uuid)
				old_xml = old_dom.XMLDesc(libvirt.VIR_DOMAIN_XML_SECURE | libvirt.VIR_DOMAIN_XML_INACTIVE)
		except libvirt.libvirtError as ex:
			if ex.get_error_code() != libvirt.VIR_ERR_NO_DOMAIN:
				logger.error(ex)
				raise NodeError(_('Error retrieving old domain "%(domain)s": %(error)s'), domain=domain.uuid, error=ex.get_error_message())

	old_stat = 0
	warnings = []
	if domain.uuid:
		try:
			dom = node.domains[domain.uuid]
		except KeyError:
			pass  # New domain with pre-configured UUID
		else:
			old_stat = dom.key()

	new_xml, live_updates = _domain_edit(node, domain, old_xml)

	# create new disks
	logger.debug('DISKS: %s' % domain.disks)
	for disk in domain.disks:
		if disk.device == Disk.DEVICE_DISK:
			try:
				# FIXME: If the volume is outside any pool, ignore error
				create_storage_volume(conn, domain, disk)
			except StorageError as ex:
				raise NodeError(ex)

	# update running domain definition
	if old_dom and live_updates:
		try:
			if old_dom.isActive():
				for xml in live_updates:
					try:
						logger.debug('DEVICE_UPDATE: %s' % xml)
						rv = old_dom.updateDeviceFlags(xml, (
							libvirt.VIR_DOMAIN_DEVICE_MODIFY_LIVE |
							libvirt.VIR_DOMAIN_DEVICE_MODIFY_CONFIG
						))
						if rv != 0:
							warnings.append(_('Failed to update device.'))
					except libvirt.libvirtError as ex:
						if ex.get_error_code() == libvirt.VIR_ERR_OPERATION_INVALID:
							pass
						elif ex.get_error_code() == libvirt.VIR_ERR_OPERATION_FAILED:
							# could not change media on drive-ide0-0-0: Device 'drive-ide0-0-0' is locked\r\n
							raise NodeError(_('Error updating domain "%(domain)s": %(error)s'), domain=domain.uuid, error=ex.get_error_message())
						elif ex.get_error_code() == libvirt.VIR_ERR_SYSTEM_ERROR:
							# unable to open disk path /dev/cdrom: No medium found
							raise NodeError(_('Error updating domain "%(domain)s": %(error)s'), domain=domain.uuid, error=ex.get_error_message())
						else:
							raise
		except libvirt.libvirtError as ex:
			logger.error(ex)
			raise NodeError(_('Error updating domain "%(domain)s": %(error)s'), domain=domain.uuid, error=ex.get_error_message())

	# remove old domain definitions
	if old_dom:
		try:
			_domain_backup(old_dom)
			if old_dom.name() != domain.name:  # rename needs undefine
				try:  # all snapshots are destroyed!
					old_dom.undefineFlags(libvirt.VIR_DOMAIN_UNDEFINE_MANAGED_SAVE | libvirt.VIR_DOMAIN_UNDEFINE_SNAPSHOTS_METADATA)  # all snapshots are destroyed!
				except libvirt.libvirtError as ex:
					if ex.get_error_code() not in (libvirt.VIR_ERR_NO_SUPPORT, libvirt.VIR_ERR_INVALID_ARG):
						raise
					old_dom.undefine()
				logger.info('Old domain "%s" removed.', domain.uuid)
		except libvirt.libvirtError as ex:
			if ex.get_error_code() != libvirt.VIR_ERR_NO_DOMAIN:
				logger.error(ex)
				raise NodeError(_('Error removing domain "%(domain)s": %(error)s'), domain=domain.uuid, error=ex.get_error_message())

	try:
		logger.debug('XML DUMP: %s' % new_xml.replace('\n', ' '))
		dom2 = conn.defineXML(new_xml)
		domain.uuid = dom2.UUIDString()
		_domain_backup(dom2, save=False)
	except libvirt.libvirtError as ex:
		logger.error(ex)
		raise NodeError(_('Error defining domain "%(domain)s": %(error)s'), domain=domain.name, error=ex.get_error_message())
	logger.info('New domain "%s"(%s) defined.', domain.name, domain.uuid)

	if domain.annotations:
		try:
			record = ldap_modify(domain.uuid)
			modified = False
			for key, cur_value in record.items():
				if key == 'uuid':
					new_value = domain.uuid
				else:
					new_value = domain.annotations.get(key, cur_value)
				if new_value != cur_value:
					record[key] = new_value
					modified = True
			if modified:
				record.commit()
		except LdapConnectionError as ex:
			logger.error('Updating LDAP failed, insufficient permissions: %s', ex)
			warnings.append(_('Failed to update the additionally information in the LDAP directory.'))
		except (univention.admin.uexceptions.ldapError, univention.admin.uexceptions.objectExists) as ex:
			logger.error('Updating LDAP failed: %s %s', ex, record)
			warnings.append(_('Failed to update the additionally information in the LDAP directory.'))

	node.wait_update(domain.uuid, old_stat)

	return (domain.uuid, warnings)


def domain_list(uri, pattern='*'):
	# type: (str, str) -> Dict[str, List[Dict[str, Any]]]
	"""Returns a dictionary of domains matching the pattern in name, contact or description.

	return: { 'nodeY' : [ ( <uuid>, <domain name> ), ... ], ... }
	"""
	global nodes

	if uri in ('*', ''):
		node_list = nodes.values()
	else:
		node_list = [node_query(uri)]

	domains = {}
	for node in node_list:
		domains[node.pd.uri] = node.domain_list(pattern)

	return domains


def domain_info(uri, domain):
	# type: (str, str) -> Dict[str, Any]
	"""Return detailed information of a domain."""
	node = node_query(uri)
	# transfer state number into string constant
	if domain not in node.domains:
		raise NodeError(_('Unknown domain "%s"') % domain)
	domain_pd = copy.copy(node.domains[domain].pd)
	domain_pd.state = STATES[domain_pd.state]
	domain_pd.available = node.pd.last_try == node.pd.last_update

	return domain_pd


def domain_state(uri, domain, state):
	# type: (str, str, str) -> None
	"""Change running state of domain on node and wait for updated state."""
	try:
		node = node_query(uri)
		conn = node.conn
		assert conn is not None
		dom = conn.lookupByUUIDString(domain)
		dom_stat = node.domains[domain]
		stat_key = dom_stat.key()
		try:
			TRANSITION = {
				(libvirt.VIR_DOMAIN_RUNNING, 'PAUSE'): dom.suspend,
				(libvirt.VIR_DOMAIN_RUNNING, 'RESTART'): lambda: dom.reboot(0),
				(libvirt.VIR_DOMAIN_RUNNING, 'RUN'): None,
				(libvirt.VIR_DOMAIN_RUNNING, 'SHUTDOWN'): dom.shutdown,
				(libvirt.VIR_DOMAIN_RUNNING, 'SHUTOFF'): dom.destroy,
				(libvirt.VIR_DOMAIN_RUNNING, 'SUSPEND'): lambda: dom.managedSave(0),
				(libvirt.VIR_DOMAIN_BLOCKED, 'PAUSE'): dom.suspend,
				(libvirt.VIR_DOMAIN_BLOCKED, 'RESTART'): lambda: dom.reboot(0),
				(libvirt.VIR_DOMAIN_BLOCKED, 'RUN'): None,
				(libvirt.VIR_DOMAIN_BLOCKED, 'SHUTDOWN'): dom.shutdown,
				(libvirt.VIR_DOMAIN_BLOCKED, 'SHUTOFF'): dom.destroy,
				(libvirt.VIR_DOMAIN_BLOCKED, 'SUSPEND'): lambda: dom.managedSave(0),
				(libvirt.VIR_DOMAIN_PAUSED, 'PAUSE'): None,
				(libvirt.VIR_DOMAIN_PAUSED, 'RUN'): dom.resume,
				(libvirt.VIR_DOMAIN_PAUSED, 'SHUTDOWN'): dom.destroy,
				(libvirt.VIR_DOMAIN_PAUSED, 'SHUTOFF'): dom.destroy,
				(libvirt.VIR_DOMAIN_SHUTDOWN, 'RUN'): dom.create,
				(libvirt.VIR_DOMAIN_SHUTDOWN, 'SHUTDOWN'): None,
				(libvirt.VIR_DOMAIN_SHUTDOWN, 'SHUTOFF'): None,
				(libvirt.VIR_DOMAIN_SHUTOFF, 'RUN'): dom.create,
				(libvirt.VIR_DOMAIN_SHUTOFF, 'SHUTDOWN'): None,
				(libvirt.VIR_DOMAIN_SHUTOFF, 'SHUTOFF'): None,
				(libvirt.VIR_DOMAIN_CRASHED, 'RUN'): dom.create,
				(libvirt.VIR_DOMAIN_CRASHED, 'SHUTDOWN'): None,  # TODO destroy?
				(libvirt.VIR_DOMAIN_CRASHED, 'SHUTOFF'): None,  # TODO destroy?
			}
			transition = TRANSITION[(dom_stat.pd.state, state)]
		except KeyError:
			cur_state_ = STATES[dom_stat.pd.state]
			raise NodeError(_('Unsupported state transition %(cur_state)s to %(next_state)s'), cur_state=cur_state_, next_state=state)

		if transition:
			if state == 'RUN':
				# if interfaces of type NETWORK exist, verify that the network is active
				for nic in dom_stat.pd.interfaces:
					if nic.type == Interface.TYPE_NETWORK:
						network_start(conn, nic.source)
					elif nic.type == Interface.TYPE_BRIDGE:
						network = network_find_by_bridge(conn, nic.source)
						if network:
							network_start(conn, network.name)
			# Detect if VNC is wanted
			wait_for_vnc = state in ('RUN', 'PAUSE') and any(True for dev in dom_stat.pd.graphics if dev.type == Graphic.TYPE_VNC)
			transition()
			for t in range(20):
				if state != 'RUN':
					break
				cur_state = dom.info()[0]
				if cur_state != libvirt.VIR_DOMAIN_PAUSED:
					# do update explicitly
					dom_stat.pd.state = cur_state
					break
				time.sleep(1)
			# wait for update
			node.wait_update(domain, stat_key)
			if wait_for_vnc:
				# wait <=3*10s until port is known
				for t in range(3):
					if any(True for dev in dom_stat.pd.graphics if dev.type == Graphic.TYPE_VNC and 0 <= dev.port < (1 << 16)):
						break
					logger.info('Still waiting for VNC of %s...' % domain)
					stat_key = dom_stat.key()
					node.wait_update(domain, stat_key)

<<<<<<< HEAD
			dom_stat.pd.status = ''
=======
			dom_stat.pd.migration.clear()
>>>>>>> 23454b24
			dom_stat.pd.error = ''
	except KeyError as ex:
		logger.error("Domain %s not found", ex)
		raise NodeError(_('Error managing domain "%(domain)s"'), domain=domain)
	except NetworkError as ex:
		logger.error(ex)
		raise NodeError(_('Error managing domain "%(domain)s": %(error)s'), domain=domain, error=str(ex))
	except libvirt.libvirtError as ex:
		logger.error(ex)
		raise NodeError(_('Error managing domain "%(domain)s": %(error)s'), domain=domain, error=ex.get_error_message())


def domain_save(uri, domain, statefile):
	# type: (str, str, str) -> None
	"""Save defined domain."""
	try:
		node = node_query(uri)
		conn = node.conn
		assert conn is not None
		dom = conn.lookupByUUIDString(domain)
		old_state = node.domains[domain].key()
		dom.save(statefile)
		node.domains[domain].update(dom)
		node.wait_update(domain, old_state)
	except libvirt.libvirtError as ex:
		logger.error(ex)
		raise NodeError(_('Error saving domain "%(domain)s": %(error)s'), domain=domain, error=ex.get_error_message())


def domain_restore(uri, domain, statefile):
	# type: (str, str, str) -> None
	"""Restore defined domain."""
	try:
		node = node_query(uri)
		conn = node.conn
		assert conn is not None
		dom = conn.lookupByUUIDString(domain)
		old_state = node.domains[domain].key()
		conn.restore(statefile)
		node.domains[domain].update(dom)
		node.wait_update(domain, old_state)
	except libvirt.libvirtError as ex:
		logger.error(ex)
		raise NodeError(_('Error restoring domain "%(domain)s": %(error)s'), domain=domain, error=ex.get_error_message())


def domain_undefine(uri, domain, volumes=[]):
	# type: (str, str, List[str]) -> None
	"""Undefine a domain and its volumes on a node."""
	try:
		node = node_query(uri)
		conn = node.conn
		assert conn is not None
		dom = conn.lookupByUUIDString(domain)
		_domain_backup(dom)
		if volumes is None:
			volumes = get_domain_storage_volumes(dom)
		destroy_storage_volumes(conn, volumes, ignore_error=True)
		try:
			if dom.hasManagedSaveImage(0):
				dom.managedSaveRemove(0)
		except libvirt.libvirtError as ex:
			# libvirt returns an 'internal error' when no save image exists
			if ex.get_error_code() != libvirt.VIR_ERR_INTERNAL_ERROR:
				logger.debug(ex)
		del node.domains[domain]
		try:
			dom.undefineFlags(libvirt.VIR_DOMAIN_UNDEFINE_MANAGED_SAVE | libvirt.VIR_DOMAIN_UNDEFINE_SNAPSHOTS_METADATA)
		except libvirt.libvirtError as ex:
			if ex.get_error_code() not in (libvirt.VIR_ERR_NO_SUPPORT, libvirt.VIR_ERR_INVALID_ARG):
				raise
			dom.undefine()
	except libvirt.libvirtError as ex:
		logger.error(ex)
		raise NodeError(_('Error undefining domain "%(domain)s": %(error)s'), domain=domain, error=ex.get_error_message())


def domain_migrate(source_uri, domain, target_uri, mode=0):
	# type: (str, str, str, int) -> None
	"""
	Start migration a domain from node to the target node.

	The functions does *not* wait for the migration to finish!

	:param str source_uri: libvirt URI of source node.
	:param str domain: UUID of domain to migrate.
	:param str target_uri: libvirt URI of target node.
	:param int mode: Migration mode: 0 to start normal migration, -1 to abort any running migration, 1..99 to set auto-convergence increment, 100 to force post-copy now.
	:raises NodeError: if migration failes.
	"""
	snapshots = []
	try:
		source_node = node_query(source_uri)
		source_conn = source_node.conn
		if source_conn is not None:
			source_dom = source_conn.lookupByUUIDString(domain)
			source_state = source_dom.info()[0]
		domStat = source_node.domains[domain]
<<<<<<< HEAD

		target_node = node_query(target_uri)
		target_conn = target_node.conn
		assert target_conn is not None

		if source_conn is None:  # offline node
=======

		if source_conn is None:  # offline node
			target_node = node_query(target_uri)
			target_conn = target_node.conn
			assert target_conn is not None

>>>>>>> 23454b24
			try:
				cache_file_name = domStat.cache_file_name()
				with open(cache_file_name, 'r') as cache_file:
					xml = cache_file.read()
				target_conn.defineXML(xml)
			except EnvironmentError as ex:
				raise NodeError(_('Error migrating domain "%(domain)s": %(error)s'), domain=domain, error=ex)
			return

		params = {}  # type: Dict[str, Any]
		flags = libvirt.VIR_MIGRATE_PERSIST_DEST | libvirt.VIR_MIGRATE_UNDEFINE_SOURCE
		if source_state in (libvirt.VIR_DOMAIN_RUNNING, libvirt.VIR_DOMAIN_BLOCKED, libvirt.VIR_DOMAIN_PAUSED):
			# running domains are live migrated
			stats = source_dom.jobStats()
			if stats['type'] != libvirt.VIR_DOMAIN_JOB_NONE:
				if mode < 0:
<<<<<<< HEAD
					logger.info('Domain "%(domain)s" aborting migration: %(stats)r', domain=domain, stats=stats)
					domStat.pd.status = _('Migration aborted')
					source_dom.abortJob()
				elif mode > 100:
					logger.info('Domain "%(domain)s" switching to post-copy: %(stats)r', domain=domain, stats=stats)
					domStat.pd.status = _('Post-Copy migration forced')
=======
					logger.info('Domain "%(domain)s" aborting migration: %(stats)r', dict(domain=domain, stats=stats))
					domStat.pd.migration['msg'] = _('Migration aborted')
					source_dom.abortJob()
				elif mode > 100:
					logger.info('Domain "%(domain)s" switching to post-copy: %(stats)r', dict(domain=domain, stats=stats))
					domStat.pd.migration['msg'] = _('Post-Copy migration forced')
>>>>>>> 23454b24
					source_dom.migrateStartPostCopy()
				else:
					fmt, vals = domStat.migration_status(stats)
					raise NodeError(fmt, **vals)
				return

			flags |= libvirt.VIR_MIGRATE_LIVE
			if 1 <= mode <= 99:
				flags |= libvirt.VIR_MIGRATE_AUTO_CONVERGE
				params = {
					libvirt.VIR_MIGRATE_PARAM_AUTO_CONVERGE_INITIAL: min(mode, 10),
					libvirt.VIR_MIGRATE_PARAM_AUTO_CONVERGE_INCREMENT: min(mode, 100 - mode),
				}
			else:
				flags |= libvirt.VIR_MIGRATE_POSTCOPY
		elif source_state in (libvirt.VIR_DOMAIN_SHUTDOWN, libvirt.VIR_DOMAIN_SHUTOFF, libvirt.VIR_DOMAIN_CRASHED):
			# for domains not running their definition is migrated
			flags |= libvirt.VIR_MIGRATE_OFFLINE | libvirt.VIR_MIGRATE_UNSAFE
		else:
			raise NodeError(_('Domain "%(domain)s" in state "%(state)s" can not be migrated'), domain=domain, state=STATES[source_state])

<<<<<<< HEAD
		_domain_backup(source_dom)

		while source_dom.snapshotNum() > 0:
			for snapshot in source_dom.listAllSnapshots(libvirt.VIR_DOMAIN_SNAPSHOT_LIST_LEAVES):
				snap_xml = snapshot.getXMLDesc(libvirt.VIR_DOMAIN_XML_SECURE)
				snapshots.append(snap_xml)
				logger.info('Deleting snapshot %s of domain %s', snapshot.getName(), domain)
				snapshot.delete(libvirt.VIR_DOMAIN_SNAPSHOT_DELETE_METADATA_ONLY)
		snapshots.reverse()

		logger.info('Starting migration of domain %s to host %s with flags %x', domain, target_uri, flags)
		domStat.pd.status = _('Migration started')
		dest_dom = source_dom.migrate3(target_conn, params, flags)
		logger.info('Finished migration of domain %s to host %s with flags %x', domain, target_uri, flags)
		source_node.domains.pop(domain, None)

		for snap_xml in snapshots:
			snapshot = dest_dom.snapshotCreateXML(snap_xml, libvirt.VIR_DOMAIN_SNAPSHOT_CREATE_REDEFINE)
			logger.info('Added snapshot %s of domain %s', snapshot.getName(), domain)
	except libvirt.libvirtError as ex:
		for snap_xml in snapshots:
			try:
				snapshot = source_dom.snapshotCreateXML(snap_xml, libvirt.VIR_DOMAIN_SNAPSHOT_CREATE_REDEFINE)
				logger.info('Restored snapshot %s of domain %s', snapshot.getName(), domain)
			except libvirt.libvirtError as ex2:
				logger.error(_('Failed to restore snapshot after failed migration of domain "%(domain)s": %(error)s'), domain=domain, error=ex2.get_error_message())

		if ex.get_error_code() == libvirt.VIR_ERR_CPU_INCOMPATIBLE:
			raise NodeError(_('The target host has an incompatible CPU; select a different host or try an offline migration. (%(details)s)') % {'details': ex.get_str2()})
		logger.error(ex)
=======
		target_node = node_query(target_uri)
		target_conn = target_node.conn
		assert target_conn is not None

		_domain_backup(source_dom)

		def _migrate(errors):
			try:
				while source_dom.snapshotNum() > 0:
					for snapshot in source_dom.listAllSnapshots(libvirt.VIR_DOMAIN_SNAPSHOT_LIST_LEAVES):
						snap_xml = snapshot.getXMLDesc(libvirt.VIR_DOMAIN_XML_SECURE)
						snapshots.append(snap_xml)
						logger.info('Deleting snapshot %s of domain %s', snapshot.getName(), domain)
						snapshot.delete(libvirt.VIR_DOMAIN_SNAPSHOT_DELETE_METADATA_ONLY)
				snapshots.reverse()

				dest_dom = source_dom.migrate3(target_conn, params, flags)
				# domStat.pd.migration is updated by migration_status()
				logger.info('Finished migration of domain %s to host %s with flags %x', domain, target_uri, flags)
				source_node.domains.pop(domain, None)

				for snap_xml in snapshots:
					snapshot = dest_dom.snapshotCreateXML(snap_xml, libvirt.VIR_DOMAIN_SNAPSHOT_CREATE_REDEFINE)
					logger.info('Added snapshot %s of domain %s', snapshot.getName(), domain)
			except libvirt.libvirtError as ex:
				logger.error(ex, exc_info=True)

				for snap_xml in snapshots:
					try:
						snapshot = source_dom.snapshotCreateXML(snap_xml, libvirt.VIR_DOMAIN_SNAPSHOT_CREATE_REDEFINE)
						logger.info('Restored snapshot %s of domain %s', snapshot.getName(), domain)
					except libvirt.libvirtError as ex2:
						logger.error(_('Failed to restore snapshot after failed migration of domain "%(domain)s": %(error)s'), dict(domain=domain, error=ex2.get_error_message()))

				if ex.get_error_code() == libvirt.VIR_ERR_CPU_INCOMPATIBLE:
					domStat.pd.migration['msg'] = _('The target host has an incompatible CPU; select a different host or try an offline migration. (%(details)s)') % dict(details=ex.get_str2())
				else:
					domStat.pd.migration['msg'] = _('Error migrating domain "%(domain)s": %(error)s') % dict(domain=domain, error=ex.get_error_message())
				errors.append(domStat.pd.migration['msg'])

		logger.info('Starting migration of domain %s to host %s with flags %x', domain, target_uri, flags)
		domStat.pd.migration['msg'] = _('Migration started')

		errors = []  # type: List[str]
		if flags & libvirt.VIR_MIGRATE_OFFLINE:
			_migrate(errors)
		else:
			thread = threading.Thread(group=None, target=_migrate, name=domain, args=(errors,), kwargs={})
			thread.start()
			thread.join(3.0)

		if errors:
			raise NodeError(errors[0])
	except libvirt.libvirtError as ex:
		logger.error(ex, exc_info=True)
>>>>>>> 23454b24
		raise NodeError(_('Error migrating domain "%(domain)s": %(error)s'), domain=domain, error=ex.get_error_message())


def domain_snapshot_create(uri, domain, snapshot):
	# type: (str, str, str) -> None
	"""Create new snapshot of domain."""
	try:
		node = node_query(uri)
		conn = node.conn
		assert conn is not None
		dom = conn.lookupByUUIDString(domain)
		dom_stat = node.domains[domain]
		if dom_stat.pd.snapshots is None:
			raise NodeError(_('Snapshot not supported "%(node)s"'), node=uri)
		old_state = dom_stat.key()
		xml = '''<domainsnapshot><name>%s</name></domainsnapshot>''' % (xml_escape(snapshot),)
		dom.snapshotCreateXML(xml, 0)

		dom_stat.update(dom)
		node.wait_update(domain, old_state)
	except libvirt.libvirtError as ex:
		logger.error(ex)
		raise NodeError(_('Error creating "%(domain)s" snapshot: %(error)s'), domain=domain, error=ex.get_error_message())


def domain_snapshot_revert(uri, domain, snapshot):
	# type: (str, str, str) -> None
	"""Revert to snapshot of domain."""
	try:
		node = node_query(uri)
		conn = node.conn
		assert conn is not None
		dom = conn.lookupByUUIDString(domain)
		dom_stat = node.domains[domain]
		if dom_stat.pd.snapshots is None:
			raise NodeError(_('Snapshot not supported "%(node)s"'), node=uri)
		if dom.hasManagedSaveImage(0):
			logger.warning('Domain "%(domain)s" saved state will be removed.' % {'domain': domain})
			dom.managedSaveRemove(0)
		old_state = dom_stat.key()
		snap = dom.snapshotLookupByName(snapshot, 0)
		try:
			# Try unforced revert for backward-compatibility with previous versions first
			res = dom.revertToSnapshot(snap, 0)
		except libvirt.libvirtError as ex:
			if ex.get_error_code() != libvirt.VIR_ERR_SNAPSHOT_REVERT_RISKY:
				raise
			res = dom.revertToSnapshot(snap, libvirt.VIR_DOMAIN_SNAPSHOT_REVERT_FORCE)
		if res != 0:
			raise NodeError(_('Error reverting "%(domain)s" to snapshot: %(error)s'), domain=domain, error=res)

		dom_stat.update(dom)
		node.wait_update(domain, old_state)
	except libvirt.libvirtError as ex:
		logger.error(ex)
		raise NodeError(_('Error reverting "%(domain)s" to snapshot: %(error)s'), domain=domain, error=ex.get_error_message())


def domain_snapshot_delete(uri, domain, snapshot):
	# type: (str, str, str) -> None
	"""Delete snapshot of domain."""
	try:
		node = node_query(uri)
		conn = node.conn
		assert conn is not None
		dom = conn.lookupByUUIDString(domain)
		dom_stat = node.domains[domain]
		if dom_stat.pd.snapshots is None:
			raise NodeError(_('Snapshot not supported "%(node)s"'), node=uri)
		old_state = dom_stat.key()
		snap = dom.snapshotLookupByName(snapshot, 0)
		res = snap.delete(0)
		if res != 0:
			raise NodeError(_('Error deleting "%(domain)s" snapshot: %(error)s'), domain=domain, error=res)

		try:
			del node.domains[domain].pd.snapshots[snapshot]
		except KeyError:
			dom_stat.update(dom)
			node.wait_update(domain, old_state)
	except libvirt.libvirtError as ex:
		logger.error(ex)
		raise NodeError(_('Error deleting "%(domain)s" snapshot: %(error)s'), domain=domain, error=ex.get_error_message())


def domain_update(domain):
	# type: (str) -> None
	"""Trigger update of domain.
	Unfound domains are ignored."""
	global nodes
	# 1st: find domain on the previous host using only (stale) internal data
	for node in nodes.itervalues():
		conn = node.conn
		assert conn is not None
		try:
			dom_stat = node.domains[domain]
			dom = conn.lookupByUUIDString(domain)
			dom_stat.update(dom)
			dom_stat.update_ldap()
			return
		except libvirt.libvirtError as ex:
			if ex.get_error_code() != libvirt.VIR_ERR_NO_DOMAIN:
				logger.error(ex)
				raise NodeError(_('Error updating domain "%(domain)s"'), domain=domain)
			# remove stale data
			del node.domains[domain]
		except KeyError:
			# domain not on this node
			pass
	# 2nd: failed to find existing data, search again all hosts
	for node in nodes.itervalues():
		conn = node.conn
		try:
			dom = conn.lookupByUUIDString(domain)
			dom_stat = Domain(dom, node=node)
			node.domains[domain] = dom_stat
			return
		except libvirt.libvirtError as ex:
			if ex.get_error_code() != libvirt.VIR_ERR_NO_DOMAIN:
				logger.error(ex)
				raise NodeError(_('Error updating domain "%(domain)s"'), domain=domain)
			else:
				continue  # skip this node
	else:
		logger.info('Domain %s not found for update' % domain)
		raise NodeError(_('Failed to update domain "%(domain)s"'), domain=domain)


def domain_clone(uri, domain, name, subst):
	# type: (str, str, str, Any) -> Tuple[str, List[str]]
	"""Clone a domain."""
	warnings = []
	undo_vol = []
	try:
		try:
			node = node_query(uri)
			conn = node.conn
			assert conn is not None
			try:
				dom = conn.lookupByName(name)
				uuid = dom.UUIDString()
				raise NodeError(_('Domain "%(domain)s" already exists: %(uuid)s'), domain=name, uuid=uuid)
			except libvirt.libvirtError as ex:
				if ex.get_error_code() != libvirt.VIR_ERR_NO_DOMAIN:
					raise

			dom = conn.lookupByUUIDString(domain)
			dom_stat = node.domains[domain]
			if dom_stat.pd.state != libvirt.VIR_DOMAIN_SHUTOFF:
				raise NodeError(_('Domain "%(domain)s" is not shut off: %(state)d'), domain=domain, state=dom_stat.pd.state)
			try:
				annotations = ldap_annotation(domain)
			except LdapConnectionError as ex:
				warning = 'Failed to get annotations from LDAP for "%(domain)s": %(error)s' % {'domain': domain, 'error': ex}
				logger.warning(warning)
				warnings.append(warning)
				annotations = {}

			xml = dom.XMLDesc(libvirt.VIR_DOMAIN_XML_SECURE | libvirt.VIR_DOMAIN_XML_INACTIVE)
			# /domain
			domain = ET.fromstring(xml)
			# /domain/uuid
			_update_xml(domain, 'uuid', None)  # remove
			# /domain/name
			_update_xml(domain, 'name', name)  # replace
			# /domain/devices/*[]
			domain_devices = _update_xml(domain, 'devices', '')

			# /domain/devices/interface[]
			domain_devices_interfaces = domain_devices.findall('interface', namespaces=XMLNS)
			default_mac = subst.get('mac', 'clone')  # clone or auto
			for domain_devices_interface in domain_devices_interfaces:
				# /domain/devices/interface/mac @address
				domain_devices_interface_mac = domain_devices_interface.find('mac', namespaces=XMLNS)
				mac_address = domain_devices_interface_mac.attrib['address']
				key = 'mac#%s' % (mac_address,)
				try:
					new_mac = subst[key]
				except KeyError:
					if default_mac == 'auto':
						logger.debug('Auto-generating MAC address for %s (default)', mac_address)
						del domain_devices_interface_mac.attrib['address']
					else:
						logger.debug('Keeping MAC address %s (default)', mac_address)
						# nothing to do for mode 'auto'
				else:
					if new_mac:
						logger.debug('Changing MAC from %s to %s', mac_address, new_mac)
						domain_devices_interface_mac.attrib['address'] = new_mac
					else:
						logger.debug('Auto-generating MAC for %s', mac_address)
						del domain_devices_interface_mac.attrib['address']

			# /domain/devices/disk[]
			domain_devices_disks = domain_devices.findall('disk', namespaces=XMLNS)
			for domain_devices_disk in domain_devices_disks:
				# /domain/devices/disk @type @device
				disk_type = domain_devices_disk.attrib['type']
				disk_device = domain_devices_disk.attrib['device']
				# /domain/devices/disk/driver @name @type @cache
				domain_devices_disk_driver = domain_devices_disk.find('driver', namespaces=XMLNS)
				driver_type = domain_devices_disk_driver.attrib.get('type', 'raw')
				# /domain/devices/disk/readonly
				readonly = domain_devices_disk.find('readony', namespaces=XMLNS) is not None
				# /domain/devices/disk/target @bus @dev
				domain_devices_disk_target = domain_devices_disk.find('target', namespaces=XMLNS)
				target_dev = domain_devices_disk_target.attrib['dev']

				key = 'copy#%s' % (target_dev,)
				try:
					method = subst[key]
				except KeyError:
					if disk_device in ('cdrom', 'floppy'):
						method = 'share'
					elif readonly:
						method = 'share'
					else:
						method = 'copy'
				if method == 'share':
					continue  # nothing to clone for shared disks

				# /domain/devices/disk/source @file @dev
				domain_devices_disk_source = domain_devices_disk.find('source', namespaces=XMLNS)
				if disk_type == 'file':
					source = domain_devices_disk_source.attrib['file']
					suffix = '.%s' % (driver_type,)
				elif disk_type == 'block':
					source = domain_devices_disk_source.attrib['dev']
					suffix = ''
				else:
					raise NodeError(_("Unknown disk/type='%(type)s'"), type=disk_type)

				# lookup old disk
				try:
					vol = conn.storageVolLookupByPath(source)
					pool = vol.storagePoolLookupByVolume()
				except libvirt.libvirtError as ex:
					if ex.get_error_code() != libvirt.VIR_ERR_NO_STORAGE_VOL:
						raise
					raise NodeError(_('Volume "%(volume)s" not found: %(error)s'), volume=source, error=ex.get_error_message())

				# create new name
				old_name = vol.name()

				def new_names():
					key = 'name#%s' % (target_dev,)
					if key in subst:
						yield subst[key]
						return  # Only try the explicit name
					if dom_stat.pd.name in old_name:
						yield old_name.replace(dom_stat.pd.name, name, 1)
					yield '%s_%s%s' % (name, target_dev, suffix)
					yield '%s_%d%s' % (name, domain_devices_disks.index(domain_devices_disk), suffix)
					for i in range(10):
						yield '%s_%08x%s' % (name, random.getrandbits(32), suffix)
				volumes = pool.listVolumes()
				for new_name in new_names():
					if new_name not in volumes:
						break
				else:
					raise NodeError(_('Failed to generate new name for disk "%(disk)s"'), disk=old_name)

				xml = vol.XMLDesc(0)
				# /volume
				volume = ET.fromstring(xml)
				# /volume/name
				_update_xml(volume, 'name', new_name)  # replace
				# /volume/key
				_update_xml(volume, 'key', None)  # remove
				# /volume/source
				_update_xml(volume, 'source', None)  # remove
				# /volume/target
				volume_target = volume.find('target', namespaces=XMLNS)
				if volume_target:
					# /volume/target/path
					_update_xml(volume_target, 'path', None)  # remove

				if method == 'cow':
					# /volume/backingStore
					volume_backingStore = _update_xml(volume, 'backingStore', '')
					# /volume/backingStore/path
					_update_xml(volume_backingStore, 'path', vol.path())
				xml = ET.tostring(volume)
				logger.debug('Cloning disk: %s', xml)

				try:
					if method == 'copy':
						logger.info('Copying "%(old_volume)s" to "%(new_volume)s" begins' % {'old_volume': old_name, 'new_volume': new_name})
						new_vol = pool.createXMLFrom(xml, vol, 0)
						logger.info('Copying "%(old_volume)s" to "%(new_volume)s" done' % {'old_volume': old_name, 'new_volume': new_name})
					elif method == 'cow':
						logger.info('Backing "%(new_volume)s" by "%(old_volume)s"' % {'old_volume': old_name, 'new_volume': new_name})
						new_vol = pool.createXML(xml, 0)
					undo_vol.append(new_vol)
				except libvirt.libvirtError as ex:
					raise NodeError(_('Failed to clone volume "%(volume)s": %(error)s'), volume=source, error=ex.get_error_message())

				if disk_type == 'file':
					domain_devices_disk_source.attrib['file'] = new_vol.path()
				elif disk_type == 'block':
					domain_devices_disk_source.attrib['dev'] = new_vol.path()

			xml = ET.tostring(domain)
			logger.debug('Cloning domain: %s', xml)
			dom2 = conn.defineXML(xml)
			uuid = dom2.UUIDString()
			logger.info('Clone domain "%s"(%s) defined.', name, uuid)
			del undo_vol[:]

			annotations['uuid'] = uuid
			try:
				record = ldap_modify(uuid)
				for key, value in annotations.items():
					record[key] = value
			except (LdapConnectionError, univention.admin.uexceptions.ldapError, univention.admin.uexceptions.objectExists) as ex:
				warning = 'Failed to write annotations in LDAP for "%(domain)s": %(error)s' % {'domain': domain, 'error': ex}
				logger.warning(warning)
				warnings.append(warning)

			return (uuid, warnings)
		except libvirt.libvirtError as ex:
			logger.error(ex)
			raise NodeError(_('Error cloning "%(domain)s": %(error)s'), domain=domain, error=ex.get_error_message())
	finally:
		for vol in undo_vol:
			try:
				logger.info('Deleting "%(volume)s"' % {'volume': vol.name()})
				vol.delete(0)
			except Exception as ex:
				logger.warning('Failed undo: %(error)s' % {'error': ex})


def __domain_targethost(uri, domain):
	# type (str, str) -> None
	"""Modify migration target host"""
	try:
		node = node_query(uri)
		conn = node.conn
		domconn = conn.lookupByUUIDString(domain)
		dom = node.domains[domain]
		dom_xml = domconn.XMLDesc(libvirt.VIR_DOMAIN_XML_SECURE | libvirt.VIR_DOMAIN_XML_INACTIVE)
		dom_tree = ET.fromstring(dom_xml)
		dom_metadata = _update_xml(dom_tree, 'metadata', None, dummy='')
		dom_migrationhosts = _update_xml(dom_metadata, 'uvmm:migrationtargethosts', None, dummy='')
		domain_targethosts = set(elem.text for elem in dom_migrationhosts.findall('uvmm:hostname', namespaces=XMLNS))

		logger.debug('Migration-target-host of "%s" before modification: %r', domain, domain_targethosts)
		yield domain_targethosts
		logger.debug('Migration-target-host of "%s" after modification: %r', domain, domain_targethosts)

		dom_migrationhosts.clear()
		for hostname in domain_targethosts:
			ET.SubElement(dom_migrationhosts, '{%(uvmm)s}hostname' % XMLNS, nsmap=XMLNS).text = hostname

		dom_xml = ET.tostring(dom_tree)
		conn.defineXML(dom_xml)

		dom.update(domconn)
	except libvirt.libvirtError as ex:
		logger.error(ex)
		raise NodeError(_('Error modifying migrationtargethost "%(domain)s": %(error)s'), domain=domain, error=ex.get_error_message())


def domain_targethost_add(uri, domain, targethost):
	# type (str, str, str) -> None
	"""Add a migration target host"""
	for hosts in __domain_targethost(uri, domain):
		hosts.add(targethost)


def domain_targethost_remove(uri, domain, targethost):
	# type (str, str, str) -> None
	"""Remove a migration target host"""
	for hosts in __domain_targethost(uri, domain):
		hosts.discard(targethost)<|MERGE_RESOLUTION|>--- conflicted
+++ resolved
@@ -323,9 +323,6 @@
 			self.pd.curMem = long(curMem) << 10  # KiB
 			delta_used = runtime - self._time_used  # running [ns]
 			self._time_used = runtime
-<<<<<<< HEAD
-			self.migration_status(domain.jobStats())
-=======
 			try:
 				stats = domain.jobStats()
 			except libvirt.libvirtError as ex:
@@ -333,7 +330,6 @@
 					logger.warning('Failed to query job status %s: %s', self.pd.uuid, ex.get_error_message())
 			else:
 				self.migration_status(stats)
->>>>>>> 23454b24
 
 		# Calculate historical CPU usage
 		# http://www.teamquest.com/resources/gunther/display/5/
@@ -492,15 +488,10 @@
 		#  'time_elapsed': 1L,
 		#  'type': 2,
 		# }
-<<<<<<< HEAD
-		typ = stats.get('type', None)
-		if typ == 0:
-=======
 		self.pd.migration.update(stats)
 		typ = stats.get('type', None)
 		if typ == 0:
 			self.pd.migration['msg'] = ''
->>>>>>> 23454b24
 			return ('', {})
 		elif typ is None:
 			fmt = _('Migration completed after %(time)s in %(iteration)d iterations')
@@ -510,11 +501,7 @@
 			time=ms(stats.get('time_elapsed', 0)),
 			iteration=stats.get('memory_iteration', 1),
 		)
-<<<<<<< HEAD
-		self.pd.status = fmt % vals
-=======
 		self.pd.migration['msg'] = fmt % vals
->>>>>>> 23454b24
 		return (fmt, vals)
 
 	def xml2obj(self, xml):
@@ -864,10 +851,7 @@
 			self.conn.domainEventRegisterAny(None, libvirt.VIR_DOMAIN_EVENT_ID_REBOOT, self.reboot_event, None),
 			self.conn.domainEventRegisterAny(None, libvirt.VIR_DOMAIN_EVENT_ID_MIGRATION_ITERATION, self.migration_event, None),
 			self.conn.domainEventRegisterAny(None, libvirt.VIR_DOMAIN_EVENT_ID_JOB_COMPLETED, self.job_event, None),
-<<<<<<< HEAD
-=======
 			self.conn.domainEventRegisterAny(None, libvirt.VIR_DOMAIN_EVENT_ID_IO_ERROR_REASON, self.error_event, None),
->>>>>>> 23454b24
 		]
 
 	def livecycle_event(self, conn, dom, event, detail, opaque):
@@ -956,11 +940,7 @@
 			domStat.migration_status(dom.jobStats())
 			try:
 				switch = int(configRegistry['uvmm/migrate/postcopy'])
-<<<<<<< HEAD
-			except (LookupError, ValueError):
-=======
 			except (LookupError, TypeError, ValueError):
->>>>>>> 23454b24
 				return
 			if iteration == switch:
 				dom.migrateStartPostCopy()
@@ -1891,11 +1871,7 @@
 					stat_key = dom_stat.key()
 					node.wait_update(domain, stat_key)
 
-<<<<<<< HEAD
-			dom_stat.pd.status = ''
-=======
 			dom_stat.pd.migration.clear()
->>>>>>> 23454b24
 			dom_stat.pd.error = ''
 	except KeyError as ex:
 		logger.error("Domain %s not found", ex)
@@ -1994,21 +1970,12 @@
 			source_dom = source_conn.lookupByUUIDString(domain)
 			source_state = source_dom.info()[0]
 		domStat = source_node.domains[domain]
-<<<<<<< HEAD
-
-		target_node = node_query(target_uri)
-		target_conn = target_node.conn
-		assert target_conn is not None
-
-		if source_conn is None:  # offline node
-=======
 
 		if source_conn is None:  # offline node
 			target_node = node_query(target_uri)
 			target_conn = target_node.conn
 			assert target_conn is not None
 
->>>>>>> 23454b24
 			try:
 				cache_file_name = domStat.cache_file_name()
 				with open(cache_file_name, 'r') as cache_file:
@@ -2025,21 +1992,12 @@
 			stats = source_dom.jobStats()
 			if stats['type'] != libvirt.VIR_DOMAIN_JOB_NONE:
 				if mode < 0:
-<<<<<<< HEAD
-					logger.info('Domain "%(domain)s" aborting migration: %(stats)r', domain=domain, stats=stats)
-					domStat.pd.status = _('Migration aborted')
-					source_dom.abortJob()
-				elif mode > 100:
-					logger.info('Domain "%(domain)s" switching to post-copy: %(stats)r', domain=domain, stats=stats)
-					domStat.pd.status = _('Post-Copy migration forced')
-=======
 					logger.info('Domain "%(domain)s" aborting migration: %(stats)r', dict(domain=domain, stats=stats))
 					domStat.pd.migration['msg'] = _('Migration aborted')
 					source_dom.abortJob()
 				elif mode > 100:
 					logger.info('Domain "%(domain)s" switching to post-copy: %(stats)r', dict(domain=domain, stats=stats))
 					domStat.pd.migration['msg'] = _('Post-Copy migration forced')
->>>>>>> 23454b24
 					source_dom.migrateStartPostCopy()
 				else:
 					fmt, vals = domStat.migration_status(stats)
@@ -2061,38 +2019,6 @@
 		else:
 			raise NodeError(_('Domain "%(domain)s" in state "%(state)s" can not be migrated'), domain=domain, state=STATES[source_state])
 
-<<<<<<< HEAD
-		_domain_backup(source_dom)
-
-		while source_dom.snapshotNum() > 0:
-			for snapshot in source_dom.listAllSnapshots(libvirt.VIR_DOMAIN_SNAPSHOT_LIST_LEAVES):
-				snap_xml = snapshot.getXMLDesc(libvirt.VIR_DOMAIN_XML_SECURE)
-				snapshots.append(snap_xml)
-				logger.info('Deleting snapshot %s of domain %s', snapshot.getName(), domain)
-				snapshot.delete(libvirt.VIR_DOMAIN_SNAPSHOT_DELETE_METADATA_ONLY)
-		snapshots.reverse()
-
-		logger.info('Starting migration of domain %s to host %s with flags %x', domain, target_uri, flags)
-		domStat.pd.status = _('Migration started')
-		dest_dom = source_dom.migrate3(target_conn, params, flags)
-		logger.info('Finished migration of domain %s to host %s with flags %x', domain, target_uri, flags)
-		source_node.domains.pop(domain, None)
-
-		for snap_xml in snapshots:
-			snapshot = dest_dom.snapshotCreateXML(snap_xml, libvirt.VIR_DOMAIN_SNAPSHOT_CREATE_REDEFINE)
-			logger.info('Added snapshot %s of domain %s', snapshot.getName(), domain)
-	except libvirt.libvirtError as ex:
-		for snap_xml in snapshots:
-			try:
-				snapshot = source_dom.snapshotCreateXML(snap_xml, libvirt.VIR_DOMAIN_SNAPSHOT_CREATE_REDEFINE)
-				logger.info('Restored snapshot %s of domain %s', snapshot.getName(), domain)
-			except libvirt.libvirtError as ex2:
-				logger.error(_('Failed to restore snapshot after failed migration of domain "%(domain)s": %(error)s'), domain=domain, error=ex2.get_error_message())
-
-		if ex.get_error_code() == libvirt.VIR_ERR_CPU_INCOMPATIBLE:
-			raise NodeError(_('The target host has an incompatible CPU; select a different host or try an offline migration. (%(details)s)') % {'details': ex.get_str2()})
-		logger.error(ex)
-=======
 		target_node = node_query(target_uri)
 		target_conn = target_node.conn
 		assert target_conn is not None
@@ -2148,7 +2074,6 @@
 			raise NodeError(errors[0])
 	except libvirt.libvirtError as ex:
 		logger.error(ex, exc_info=True)
->>>>>>> 23454b24
 		raise NodeError(_('Error migrating domain "%(domain)s": %(error)s'), domain=domain, error=ex.get_error_message())
 
 
